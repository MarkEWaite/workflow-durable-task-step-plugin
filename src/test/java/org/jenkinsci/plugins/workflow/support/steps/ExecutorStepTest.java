--- conflicted
+++ resolved
@@ -65,7 +65,10 @@
 import java.util.Collections;
 import java.util.HashSet;
 import java.util.List;
+import java.util.logging.ConsoleHandler;
+import java.util.logging.Handler;
 import java.util.logging.Level;
+import java.util.logging.Logger;
 import java.util.regex.Matcher;
 import java.util.regex.Pattern;
 import javax.annotation.Nullable;
@@ -76,10 +79,6 @@
 import org.apache.commons.io.FileUtils;
 import org.apache.commons.io.IOUtils;
 import org.apache.tools.ant.util.JavaEnvUtils;
-<<<<<<< HEAD
-import org.hamcrest.Matchers;
-=======
->>>>>>> 4d61eee1
 import static org.hamcrest.Matchers.*;
 import org.jboss.marshalling.ObjectResolver;
 import org.jenkinsci.plugins.durabletask.FileMonitoringTask;
@@ -115,25 +114,14 @@
 import org.jvnet.hudson.test.RestartableJenkinsRule;
 import org.jvnet.hudson.test.recipes.LocalData;
 
-<<<<<<< HEAD
-=======
-import javax.annotation.Nullable;
-import org.jvnet.hudson.test.LoggerRule;
-
->>>>>>> 4d61eee1
 /** Tests pertaining to {@code node} and {@code sh} steps. */
 public class ExecutorStepTest {
 
     @ClassRule public static BuildWatcher buildWatcher = new BuildWatcher();
     @Rule public RestartableJenkinsRule story = new RestartableJenkinsRule();
     @Rule public TemporaryFolder tmp = new TemporaryFolder();
+    // Currently too noisy due to unrelated warnings; might clear up if test dependencies updated: .record(ExecutorStepExecution.class, Level.FINE)
     @Rule public LoggerRule logging = new LoggerRule();
-<<<<<<< HEAD
-    /* Currently too noisy due to unrelated warnings; might clear up if test dependencies updated:
-    .record(ExecutorStepExecution.class, Level.FINE);
-    */
-=======
->>>>>>> 4d61eee1
 
     /**
      * Executes a shell script build on a slave.
