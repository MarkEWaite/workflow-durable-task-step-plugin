/*
 * The MIT License
 *
 * Copyright 2015 CloudBees, Inc.
 *
 * Permission is hereby granted, free of charge, to any person obtaining a copy
 * of this software and associated documentation files (the "Software"), to deal
 * in the Software without restriction, including without limitation the rights
 * to use, copy, modify, merge, publish, distribute, sublicense, and/or sell
 * copies of the Software, and to permit persons to whom the Software is
 * furnished to do so, subject to the following conditions:
 *
 * The above copyright notice and this permission notice shall be included in
 * all copies or substantial portions of the Software.
 *
 * THE SOFTWARE IS PROVIDED "AS IS", WITHOUT WARRANTY OF ANY KIND, EXPRESS OR
 * IMPLIED, INCLUDING BUT NOT LIMITED TO THE WARRANTIES OF MERCHANTABILITY,
 * FITNESS FOR A PARTICULAR PURPOSE AND NONINFRINGEMENT. IN NO EVENT SHALL THE
 * AUTHORS OR COPYRIGHT HOLDERS BE LIABLE FOR ANY CLAIM, DAMAGES OR OTHER
 * LIABILITY, WHETHER IN AN ACTION OF CONTRACT, TORT OR OTHERWISE, ARISING FROM,
 * OUT OF OR IN CONNECTION WITH THE SOFTWARE OR THE USE OR OTHER DEALINGS IN
 * THE SOFTWARE.
 */

package org.jenkinsci.plugins.workflow.support.steps;

import com.gargoylesoftware.htmlunit.Page;
import com.google.common.base.Predicate;
import hudson.FilePath;
import hudson.Functions;
import hudson.init.InitMilestone;
import hudson.init.Initializer;
import hudson.model.Computer;
import hudson.model.Executor;
import hudson.model.Item;
import hudson.model.Node;
import hudson.model.Queue;
import hudson.model.Result;
import hudson.model.Run;
import hudson.model.Slave;
import hudson.model.User;
import hudson.model.labels.LabelAtom;
import hudson.model.queue.CauseOfBlockage;
import hudson.model.queue.QueueTaskDispatcher;
import hudson.remoting.Launcher;
import hudson.remoting.Which;
import hudson.security.ACL;
import hudson.slaves.DumbSlave;
import hudson.slaves.EnvironmentVariablesNodeProperty;
import hudson.slaves.JNLPLauncher;
import hudson.slaves.NodeProperty;
import hudson.slaves.OfflineCause;
import hudson.slaves.RetentionStrategy;
import hudson.slaves.WorkspaceList;
import hudson.util.StreamCopyThread;
import java.io.File;
import java.io.FileOutputStream;
import java.io.IOException;
import java.io.StringWriter;
import java.lang.reflect.Field;
import java.nio.charset.StandardCharsets;
import java.nio.file.FileVisitResult;
import java.nio.file.Files;
import java.nio.file.Path;
import java.nio.file.SimpleFileVisitor;
import java.nio.file.attribute.BasicFileAttributes;
import java.util.ArrayList;
import java.util.Arrays;
import java.util.Collections;
import java.util.HashMap;
import java.util.HashSet;
import java.util.List;
import java.util.Map;
import java.util.logging.ConsoleHandler;
import java.util.logging.Handler;
import java.util.logging.Level;
import java.util.logging.Logger;
import java.util.regex.Matcher;
import java.util.regex.Pattern;
import javax.annotation.Nullable;

import hudson.util.VersionNumber;
import jenkins.model.Jenkins;
import jenkins.security.QueueItemAuthenticator;
import jenkins.security.QueueItemAuthenticatorConfiguration;
import net.sf.json.JSONArray;
import net.sf.json.JSONObject;
import net.sf.json.groovy.JsonSlurper;
import org.acegisecurity.Authentication;
import org.apache.commons.io.FileUtils;
import org.apache.commons.io.IOUtils;
import org.apache.tools.ant.util.JavaEnvUtils;
import static org.hamcrest.Matchers.*;
import org.jboss.marshalling.ObjectResolver;
import org.jenkinsci.plugins.durabletask.FileMonitoringTask;
import org.jenkinsci.plugins.workflow.actions.LogAction;
import org.jenkinsci.plugins.workflow.actions.QueueItemAction;
import org.jenkinsci.plugins.workflow.actions.WorkspaceAction;
import org.jenkinsci.plugins.workflow.cps.CpsFlowDefinition;
import org.jenkinsci.plugins.workflow.cps.nodes.StepAtomNode;
import org.jenkinsci.plugins.workflow.cps.nodes.StepStartNode;
import org.jenkinsci.plugins.workflow.graph.BlockStartNode;
import org.jenkinsci.plugins.workflow.graph.FlowGraphWalker;
import org.jenkinsci.plugins.workflow.graph.FlowNode;
import org.jenkinsci.plugins.workflow.graphanalysis.DepthFirstScanner;
import org.jenkinsci.plugins.workflow.graphanalysis.NodeStepTypePredicate;
import org.jenkinsci.plugins.workflow.job.WorkflowJob;
import org.jenkinsci.plugins.workflow.job.WorkflowRun;
import org.jenkinsci.plugins.workflow.steps.EchoStep;
import org.jenkinsci.plugins.workflow.steps.durable_task.DurableTaskStep;
import org.jenkinsci.plugins.workflow.steps.durable_task.Messages;
import org.jenkinsci.plugins.workflow.support.pickles.serialization.RiverReader;
import org.jenkinsci.plugins.workflow.test.steps.SemaphoreStep;
import org.junit.AfterClass;
import static org.junit.Assert.*;
import org.junit.Assume;
import org.junit.ClassRule;
import org.junit.Ignore;
import org.junit.Rule;
import org.junit.Test;
import org.junit.rules.TemporaryFolder;
import org.junit.runners.model.Statement;
import org.jvnet.hudson.test.BuildWatcher;
import org.jvnet.hudson.test.Issue;
import org.jvnet.hudson.test.JenkinsRule;
import org.jvnet.hudson.test.LoggerRule;
import org.jvnet.hudson.test.MockAuthorizationStrategy;
import org.jvnet.hudson.test.RestartableJenkinsRule;
import org.jvnet.hudson.test.TestExtension;
import org.jvnet.hudson.test.recipes.LocalData;

/** Tests pertaining to {@code node} and {@code sh} steps. */
public class ExecutorStepTest {

    @ClassRule public static BuildWatcher buildWatcher = new BuildWatcher();
    @Rule public RestartableJenkinsRule story = new RestartableJenkinsRule();
    @Rule public TemporaryFolder tmp = new TemporaryFolder();
    // Currently too noisy due to unrelated warnings; might clear up if test dependencies updated: .record(ExecutorStepExecution.class, Level.FINE)
    @Rule public LoggerRule logging = new LoggerRule();

    /**
     * Executes a shell script build on a slave.
     *
     * This ensures that the context variable overrides are working as expected, and
     * that they are persisted and resurrected.
     */
    @Test public void buildShellScriptOnSlave() throws Exception {
        story.addStep(new Statement() {
            @Override public void evaluate() throws Throwable {
                DumbSlave s = story.j.createOnlineSlave();
                s.setLabelString("remote quick");
                s.getNodeProperties().add(new EnvironmentVariablesNodeProperty(new EnvironmentVariablesNodeProperty.Entry("ONSLAVE", "true")));

                WorkflowJob p = story.j.jenkins.createProject(WorkflowJob.class, "demo");
                p.setDefinition(new CpsFlowDefinition(
                        "node('" + s.getNodeName() + "') {\n" +
                                "    isUnix() ? sh('echo ONSLAVE=$ONSLAVE') : bat('echo ONSLAVE=%ONSLAVE%')\n" +
                                "    semaphore 'wait'\n" +
                                "}", true));

                WorkflowRun b = p.scheduleBuild2(0).waitForStart();
                SemaphoreStep.waitForStart("wait/1", b);
            }
        });
        story.addStep(new Statement() {
            @Override public void evaluate() throws Throwable {
                WorkflowJob p = (WorkflowJob) story.j.jenkins.getItem("demo");
                WorkflowRun b = p.getLastBuild();
                SemaphoreStep.success("wait/1", null);
                story.j.assertBuildStatusSuccess(story.j.waitForCompletion(b));

                story.j.assertLogContains("ONSLAVE=true", b);

                FlowGraphWalker walker = new FlowGraphWalker(b.getExecution());
                List<WorkspaceAction> actions = new ArrayList<WorkspaceAction>();
                for (FlowNode n : walker) {
                    WorkspaceAction a = n.getAction(WorkspaceAction.class);
                    if (a != null) {
                        actions.add(a);
                    }
                }
                assertEquals(1, actions.size());
                assertEquals(new HashSet<LabelAtom>(Arrays.asList(LabelAtom.get("remote"), LabelAtom.get("quick"))), actions.get(0).getLabels());
            }
        });
    }

    /**
     * Executes a shell script build on a slave and ensures the processes are
     * killed at the end of the run
     *
     * This ensures that the context variable overrides are working as expected, and
     * that they are persisted and resurrected.
     */
    @Test public void buildShellScriptWithPersistentProcesses() throws Exception {
        story.addStep(new Statement() {
            @Override public void evaluate() throws Throwable {
                DumbSlave s = story.j.createOnlineSlave();
                File f1 = new File(story.j.jenkins.getRootDir(), "test.txt");
                String fullPathToTestFile = f1.getAbsolutePath();
                // Escape any \ in the source so that the script is valid
                fullPathToTestFile = fullPathToTestFile.replace("\\", "\\\\");
                // Ensure deleted
                f1.delete();

                WorkflowJob p = story.j.jenkins.createProject(WorkflowJob.class, "demo");
                // We use sleep on Unix.  On Windows, timeout would
                // be the equivalent, but it uses input redirection which is
                // not supported.  So instead use ping.
                p.setDefinition(new CpsFlowDefinition(
                        "node('" + s.getNodeName() + "') {\n" +
                                "    isUnix() ? sh('(sleep 5; touch " + fullPathToTestFile + ") &') : bat('start /B cmd.exe /C \"ping localhost -n 5 && copy NUL " + fullPathToTestFile + "\"')\n" +
                                "}", true));
                WorkflowRun b = story.j.assertBuildStatusSuccess(p.scheduleBuild2(0));

                // Wait until the build completes.
                story.j.waitForCompletion(b);
                // Then wait additionally for 10 seconds to make sure that the sleep
                // steps would have exited
                Thread.sleep(10000);
                // Then check for existence of the file
                assertFalse(f1.exists());
            }
        });
    }

    private static Process jnlpProc;
    private void startJnlpProc() throws Exception {
        killJnlpProc();
        ProcessBuilder pb = new ProcessBuilder(JavaEnvUtils.getJreExecutable("java"), "-jar", Which.jarFile(Launcher.class).getAbsolutePath(), "-jnlpUrl", story.j.getURL() + "computer/dumbo/slave-agent.jnlp");
        pb.redirectErrorStream(true);
        System.err.println("Running: " + pb.command());
        jnlpProc = pb.start();
        new StreamCopyThread("jnlp", jnlpProc.getInputStream(), System.err).start();
    }
    // TODO @After does not seem to work at all in RestartableJenkinsRule
    @AfterClass public static void killJnlpProc() {
        if (jnlpProc != null) {
            jnlpProc.destroyForcibly();
            jnlpProc = null;
        }
    }

    @Test public void buildShellScriptAcrossRestart() throws Exception {
        Assume.assumeFalse("TODO not sure how to write a corresponding batch script", Functions.isWindows());
        story.addStep(new Statement() {
            @SuppressWarnings("SleepWhileInLoop")
            @Override public void evaluate() throws Throwable {
                logging.record(DurableTaskStep.class, Level.FINE).record(FileMonitoringTask.class, Level.FINE);
                // Cannot use regular JenkinsRule.createSlave due to JENKINS-26398.
                // Nor can we can use JenkinsRule.createComputerLauncher, since spawned commands are killed by CommandLauncher somehow (it is not clear how; apparently before its onClosed kills them off).
                DumbSlave s = new DumbSlave("dumbo", "dummy", tmp.getRoot().getAbsolutePath(), "1", Node.Mode.NORMAL, "", new JNLPLauncher(), RetentionStrategy.NOOP, Collections.<NodeProperty<?>>emptyList());
                story.j.jenkins.addNode(s);
                startJnlpProc();
                WorkflowJob p = story.j.jenkins.createProject(WorkflowJob.class, "demo");
                File f1 = new File(story.j.jenkins.getRootDir(), "f1");
                File f2 = new File(story.j.jenkins.getRootDir(), "f2");
                new FileOutputStream(f1).close();
                p.setDefinition(new CpsFlowDefinition(
                        "node('dumbo') {\n" +
                                "    sh 'touch \"" + f2 + "\"; while [ -f \"" + f1 + "\" ]; do sleep 1; done; echo finished waiting; rm \"" + f2 + "\"'\n" +
                                "    echo 'OK, done'\n" +
                                "}", true));
                WorkflowRun b = p.scheduleBuild2(0).waitForStart();
                while (!f2.isFile()) {
                    Thread.sleep(100);
                }
                assertTrue(b.isBuilding());
                killJnlpProc();
            }
        });
        story.addStep(new Statement() {
            @Override public void evaluate() throws Throwable {
                WorkflowJob p = (WorkflowJob) story.j.jenkins.getItem("demo");
                WorkflowRun b = p.getLastBuild();
                assertTrue(b.isBuilding()); // TODO occasionally fails; log ends with: ‘Running: Allocate node : Body : Start’ (no shell step in sight)
                startJnlpProc(); // Have to relaunch JNLP agent, since the Jenkins port has changed, and we cannot force JenkinsRule to reuse the same port as before.
                File f1 = new File(story.j.jenkins.getRootDir(), "f1");
                File f2 = new File(story.j.jenkins.getRootDir(), "f2");
                assertTrue(f2.isFile());
                assertTrue(f1.delete());
                while (f2.isFile()) {
                    Thread.sleep(100);
                }
                story.j.assertBuildStatusSuccess(story.j.waitForCompletion(b));
                story.j.assertLogContains("finished waiting", b);
                story.j.assertLogContains("OK, done", b);
                killJnlpProc();
            }
        });
    }

    @Issue("JENKINS-52165")
    @Test public void shellOutputAcrossRestart() throws Exception {
        Assume.assumeFalse("TODO not sure how to write a corresponding batch script", Functions.isWindows());
        Assume.assumeThat("TODO no longer asserts anything, just informational. There is no way for FileMonitoringTask.Watcher to know when content has been written through to the sink other than by periodically flushing output and declining to write lastLocation until after this completes. This applies both to buffered on-master logs, and to typical cloud sinks.", System.getenv("JENKINS_URL"), nullValue());
        logging.record(DurableTaskStep.class, Level.FINE).record(FileMonitoringTask.class, Level.FINE);
        // for comparison: DurableTaskStep.USE_WATCHING = false;
        int count = 3_000;
        story.then(r -> {
            DumbSlave s = new DumbSlave("dumbo", tmp.getRoot().getAbsolutePath(), new JNLPLauncher(true));
            r.jenkins.addNode(s);
            startJnlpProc();
            WorkflowJob p = r.createProject(WorkflowJob.class, "p");
            p.setDefinition(new CpsFlowDefinition("node('dumbo') {sh 'set +x; i=0; while [ $i -lt " + count + " ]; do echo \"<<<$i>>>\"; sleep .01; i=`expr $i + 1`; done'}", true));
            WorkflowRun b = p.scheduleBuild2(0).waitForStart();
            r.waitForMessage("\n<<<" + (count / 3) + ">>>\n", b);
            s.toComputer().disconnect(null);
        });
        story.then(r -> {
            WorkflowRun b = r.jenkins.getItemByFullName("p", WorkflowJob.class).getBuildByNumber(1);
            startJnlpProc();
            r.assertBuildStatusSuccess(r.waitForCompletion(b));
            // Paying attention to the per-node log rather than whole-build log to exclude issues with copyLogs prior to JEP-210:
            FlowNode shNode = new DepthFirstScanner().findFirstMatch(b.getExecution(), new NodeStepTypePredicate("sh"));
            String log = IOUtils.toString(shNode.getAction(LogAction.class).getLogText().readAll());
            int lost = 0;
            for (int i = 0; i < count; i++) {
                if (!log.contains("\n<<<" + i + ">>>\n")) {
                    lost++;
                }
            }
            Matcher m = Pattern.compile("<<<\\d+>>>").matcher(log);
            int seen = 0;
            while (m.find()) {
                seen++;
            }
            System.out.printf("Lost content: %.02f%%%n", lost * 100.0 / count);
            System.out.printf("Duplicated content: %.02f%%%n", (seen - count) * 100.0 / count);
            killJnlpProc();
        });
    }

    @Test public void buildShellScriptAcrossDisconnect() throws Exception {
        Assume.assumeFalse("TODO not sure how to write a corresponding batch script", Functions.isWindows());
        story.addStep(new Statement() {
            @SuppressWarnings("SleepWhileInLoop")
            @Override public void evaluate() throws Throwable {
                long origWatchingRecurrencePeriod = DurableTaskStep.WATCHING_RECURRENCE_PERIOD;
                DurableTaskStep.WATCHING_RECURRENCE_PERIOD = /* 5s */5_000;
                try {
                    logging.record(DurableTaskStep.class, Level.FINE).record(FileMonitoringTask.class, Level.FINE);
                    DumbSlave s = new DumbSlave("dumbo", "dummy", tmp.getRoot().getAbsolutePath(), "1", Node.Mode.NORMAL, "", new JNLPLauncher(), RetentionStrategy.NOOP, Collections.<NodeProperty<?>>emptyList());
                    story.j.jenkins.addNode(s);
                    startJnlpProc();
                    WorkflowJob p = story.j.jenkins.createProject(WorkflowJob.class, "demo");
                    File f1 = new File(story.j.jenkins.getRootDir(), "f1");
                    File f2 = new File(story.j.jenkins.getRootDir(), "f2");
                    new FileOutputStream(f1).close();
                    p.setDefinition(new CpsFlowDefinition(
                            "node('dumbo') {\n" +
                                    "    sh 'touch \"" + f2 + "\"; while [ -f \"" + f1 + "\" ]; do sleep 1; done; echo finished waiting; rm \"" + f2 + "\"'\n" +
                                    "    echo 'OK, done'\n" +
                                    "}", true));
                    WorkflowRun b = p.scheduleBuild2(0).waitForStart();
                    while (!f2.isFile()) {
                        Thread.sleep(100);
                    }
                    assertTrue(b.isBuilding());
                    Computer c = s.toComputer();
                    assertNotNull(c);
                    killJnlpProc();
                    while (c.isOnline()) {
                        Thread.sleep(100);
                    }
                    startJnlpProc();
                    while (c.isOffline()) {
                        Thread.sleep(100);
                    }
                    assertTrue(f2.isFile());
                    assertTrue(f1.delete());
                    while (f2.isFile()) {
                        Thread.sleep(100);
                    }
                    story.j.assertBuildStatusSuccess(story.j.waitForCompletion(b));
                    story.j.assertLogContains("finished waiting", b); // TODO sometimes is not printed to log, despite f2 having been removed
                    story.j.assertLogContains("OK, done", b);
                    killJnlpProc();
                } finally {
                    DurableTaskStep.WATCHING_RECURRENCE_PERIOD = origWatchingRecurrencePeriod;
                }
            }
        });
    }

    @Ignore("TODO currently fails with: hudson.remoting.RequestAbortedException: java.nio.channels.ClosedChannelException")
    @Issue("JENKINS-41854")
    @Test
    public void contextualizeFreshFilePathAfterAgentReconnection() throws Exception {
        Assume.assumeFalse("TODO not sure how to write a corresponding batch script", Functions.isWindows());
        story.addStep(new Statement() {
            @SuppressWarnings("SleepWhileInLoop")
            @Override
            public void evaluate() throws Throwable {
                Logger LOGGER = Logger.getLogger(DurableTaskStep.class.getName());
                LOGGER.setLevel(Level.FINE);
                Handler handler = new ConsoleHandler();
                handler.setLevel(Level.ALL);
                LOGGER.addHandler(handler);
                DumbSlave s = new DumbSlave("dumbo", "dummy", tmp.getRoot().getAbsolutePath(), "1", Node.Mode.NORMAL, "", new JNLPLauncher(), RetentionStrategy.NOOP, Collections.<NodeProperty<?>>emptyList());
                story.j.jenkins.addNode(s);
                startJnlpProc();
                WorkflowJob p = story.j.jenkins.createProject(WorkflowJob.class, "demo");
                File f1 = new File(story.j.jenkins.getRootDir(), "f1");
                File f2 = new File(story.j.jenkins.getRootDir(), "f2");
                new FileOutputStream(f1).close();
                p.setDefinition(new CpsFlowDefinition(
                        "node('dumbo') {\n" +
                                "    sh 'touch \"" + f2 + "\"; while [ -f \"" + f1 + "\" ]; do sleep 1; done; echo finished waiting; rm \"" + f2 + "\"'\n" +
                                "    sh 'echo Back again'\n" +
                                "    echo 'OK, done'\n" +
                                "}", true));
                WorkflowRun b = p.scheduleBuild2(0).waitForStart();
                while (!f2.isFile()) {
                    Thread.sleep(100);
                }
                assertTrue(b.isBuilding());
                Computer computer = s.toComputer();
                assertNotNull(computer);
                FlowGraphWalker walker = new FlowGraphWalker(b.getExecution());
                List<WorkspaceAction> actions = new ArrayList<>();
                for (FlowNode node : walker) {
                    WorkspaceAction action = node.getAction(WorkspaceAction.class);
                    if (action != null) {
                        actions.add(action);
                    }
                }
                assertEquals(1, actions.size());
                String workspacePath = actions.get(0).getWorkspace().getRemote();
                assertWorkspaceLocked(computer, workspacePath);
                killJnlpProc();
                while (computer.isOnline()) {
                    Thread.sleep(100);
                }
                startJnlpProc();
                while (computer.isOffline()) {
                    Thread.sleep(100);
                }
                assertWorkspaceLocked(computer, workspacePath);
                assertTrue(f2.isFile());
                assertTrue(f1.delete());
                while (f2.isFile()) {
                    Thread.sleep(100);
                }
                story.j.assertBuildStatusSuccess(story.j.waitForCompletion(b));
                story.j.assertLogContains("finished waiting", b);
                story.j.assertLogContains("Back again", b);
                story.j.assertLogContains("OK, done", b);
                killJnlpProc();
            }
        });
    }

    private static void assertWorkspaceLocked(Computer computer, String workspacePath) throws InterruptedException {
        FilePath proposed = new FilePath(computer.getChannel(), workspacePath);
        WorkspaceList.Lease lease = computer.getWorkspaceList().allocate(proposed);
        try {
            assertNotEquals(workspacePath, lease.path.getRemote());
        } finally {
            lease.release();
        }
    }

    @Test public void buildShellScriptQuick() throws Exception {
        story.addStep(new Statement() {
            @Override public void evaluate() throws Throwable {
                DumbSlave s = story.j.createOnlineSlave();
                s.getNodeProperties().add(new EnvironmentVariablesNodeProperty(new EnvironmentVariablesNodeProperty.Entry("ONSLAVE", "true")));

                WorkflowJob p = story.j.jenkins.createProject(WorkflowJob.class, "demo");
                p.setDefinition(new CpsFlowDefinition(
                        "node('" + s.getNodeName() + "') {\n" +
                                "    isUnix() ? sh('echo ONSLAVE=$ONSLAVE') : bat('echo ONSLAVE=%ONSLAVE%')\n" +
                                "}", true));

                WorkflowRun b = story.j.assertBuildStatusSuccess(p.scheduleBuild2(0));
                story.j.assertLogContains("ONSLAVE=true", b);
            }
        });
    }

    @Test public void acquireWorkspace() throws Exception {
        story.addStep(new Statement() {
            @Override public void evaluate() throws Throwable {
                @SuppressWarnings("deprecation")
                String slaveRoot = story.j.createTmpDir().getPath();
                story.j.jenkins.addNode(new DumbSlave("slave", "dummy", slaveRoot, "2", Node.Mode.NORMAL, "", story.j.createComputerLauncher(null), RetentionStrategy.NOOP, Collections.<NodeProperty<?>>emptyList()));
                WorkflowJob p = story.j.jenkins.createProject(WorkflowJob.class, "demo");
                p.setDefinition(new CpsFlowDefinition(
                        "node('slave') {\n" + // this locks the WS
                                "    echo(/default=${pwd()}/)\n" +
                                "    ws {\n" + // and this locks a second one
                                "        echo(/before=${pwd()}/)\n" +
                                "        semaphore 'wait'\n" +
                                "        echo(/after=${pwd()}/)\n" +
                                "    }\n" +
                                "}"
                        , true));
                p.save();
                WorkflowRun b1 = p.scheduleBuild2(0).waitForStart();
                SemaphoreStep.waitForStart("wait/1", b1);
                assertTrue(b1.isBuilding());
                WorkflowRun b2 = p.scheduleBuild2(0).waitForStart();
                SemaphoreStep.waitForStart("wait/2", b2);
                assertTrue(b2.isBuilding());
            }
        });
        story.addStep(new Statement() {
            void assertLogMatches(WorkflowRun build, String regexp) throws IOException { // TODO add to JenkinsRule
                String log = JenkinsRule.getLog(build);
                if (!Pattern.compile(regexp, Pattern.MULTILINE).matcher(log).find()) { // assertMatches present in some utility extension to JUnit/Hamcrest but not in our test CP
                    fail(build + " log does not match /" + regexp + "/: " + log);
                }
            }
            @Override public void evaluate() throws Throwable {
                WorkflowJob p = (WorkflowJob) story.j.jenkins.getItem("demo");
                WorkflowRun b = p.getLastBuild();
                WorkflowRun b1 = p.getBuildByNumber(1);
                WorkflowRun b2 = p.getBuildByNumber(2);
                SemaphoreStep.success("wait/1", null);
                SemaphoreStep.success("wait/2", null);
                story.j.waitUntilNoActivity();
                story.j.assertBuildStatusSuccess(b1);
                story.j.assertBuildStatusSuccess(b2);
                assertLogMatches(b1, "^default=.+demo$");
                assertLogMatches(b1, "^before=.+demo@2$");
                assertLogMatches(b1, "^after=.+demo@2$");
                assertLogMatches(b2, "^default=.+demo@3$");
                assertLogMatches(b2, "^before=.+demo@4$");
                assertLogMatches(b2, "^after=.+demo@4$");
                SemaphoreStep.success("wait/3", null);
                WorkflowRun b3 = story.j.assertBuildStatusSuccess(p.scheduleBuild2(0));
                assertLogMatches(b3, "^default=.+demo$");
                assertLogMatches(b3, "^before=.+demo@2$");
                assertLogMatches(b3, "^after=.+demo@2$");
            }
        });
    }

    @Issue("JENKINS-26513")
    @Test public void executorStepRestart() {
        story.addStep(new Statement() {
            @Override public void evaluate() throws Throwable {
                WorkflowJob p = story.j.jenkins.createProject(WorkflowJob.class, "demo");
                p.setDefinition(new CpsFlowDefinition("node('special') {echo 'OK ran'}"));
                WorkflowRun b = p.scheduleBuild2(0).waitForStart();
                story.j.waitForMessage("Still waiting to schedule task", b);
            }
        });
        story.addStep(new Statement() {
            @Override public void evaluate() throws Throwable {
                story.j.createSlave("special", null);
                WorkflowJob p = (WorkflowJob) story.j.jenkins.getItem("demo");
                WorkflowRun b = p.getLastBuild();
                story.j.assertLogContains("OK ran", story.j.assertBuildStatusSuccess(story.j.waitForCompletion(b)));
            }
        });
    }

    @Issue("JENKINS-26130")
    @Test public void unloadableExecutorPickle() {
        story.addStep(new Statement() {
            @Override public void evaluate() throws Throwable {
                DumbSlave dumbo = story.j.createSlave("dumbo", null, null); // unlike in buildShellScriptAcrossRestart, we *want* this to die after restart
                WorkflowJob p = story.j.jenkins.createProject(WorkflowJob.class, "p");
                p.setDefinition(new CpsFlowDefinition(
                        "node('dumbo') {\n" +
                                "  semaphore 'wait'\n" +
                                "}"));
                WorkflowRun b = p.scheduleBuild2(0).waitForStart();
                SemaphoreStep.waitForStart("wait/1", b);
                dumbo.getComputer().setTemporarilyOffline(true, new OfflineCause.UserCause(User.getUnknown(), "not about to reconnect"));
            }
        });
        story.addStep(new Statement() {
            @Override public void evaluate() throws Throwable {
                WorkflowJob p = story.j.jenkins.getItemByFullName("p", WorkflowJob.class);
                WorkflowRun b = p.getLastBuild();
                assertTrue(b.isBuilding());
                story.j.waitForMessage(Messages.ExecutorPickle_waiting_to_resume(Messages.ExecutorStepExecution_PlaceholderTask_displayName(b.getFullDisplayName())), b);
                story.j.waitForMessage(hudson.model.Messages.Queue_NodeOffline("dumbo"), b);
                b.getExecutor().interrupt();
                story.j.assertBuildStatus(Result.ABORTED, story.j.waitForCompletion(b));
                assertEquals(Collections.emptyList(), Arrays.asList(Queue.getInstance().getItems()));
            }
        });
    }

    @Test public void detailsExported() throws Exception {
        story.addStep(new Statement() {
            @Override
            public void evaluate() throws Throwable {
                DumbSlave s = story.j.createOnlineSlave();

                WorkflowJob p = story.j.jenkins.createProject(WorkflowJob.class, "demo");
                p.setDefinition(new CpsFlowDefinition(
                        "node('" + s.getNodeName() + "') {\n"
                        + "semaphore 'wait'\n"
                        + "    sleep 10\n"
                        + "}"));

                WorkflowRun b = p.scheduleBuild2(0).waitForStart();
                SemaphoreStep.waitForStart("wait/1", b);
                JenkinsRule.WebClient wc = story.j.createWebClient();
                Page page = wc
                        .goTo("computer/" + s.getNodeName()
                                + "/api/json?tree=executors[currentExecutable[number,displayName,fullDisplayName,url,timestamp]]", "application/json");

                JSONObject propertiesJSON = (JSONObject) (new JsonSlurper()).parseText(page.getWebResponse().getContentAsString());
                JSONArray executors = propertiesJSON.getJSONArray("executors");
                JSONObject executor = executors.getJSONObject(0);
                JSONObject currentExecutable = executor.getJSONObject("currentExecutable");

                assertEquals(1, currentExecutable.get("number"));

                assertEquals("part of " + b.getFullDisplayName(),
                        currentExecutable.get("displayName"));

                assertEquals("part of " + p.getFullDisplayName() + " #1",
                        currentExecutable.get("fullDisplayName"));

                assertEquals(story.j.getURL().toString() + "job/" + p.getName() + "/1/",
                        currentExecutable.get("url"));
            }
        });
    }

    @Test public void tailCall() {
        story.addStep(new Statement() {
            @Override public void evaluate() throws Throwable {
                WorkflowJob p = story.j.jenkins.createProject(WorkflowJob.class, "demo");
                p.setDefinition(new CpsFlowDefinition("def r = node {'the result'}; echo \"got ${r}\""));
                story.j.assertLogContains("got the result", story.j.assertBuildStatusSuccess(p.scheduleBuild2(0)));
                p.setDefinition(new CpsFlowDefinition("try {node {error 'a problem'}} catch (e) {echo \"failed with ${e.message}\"}"));
                story.j.assertLogContains("failed with a problem", story.j.assertBuildStatusSuccess(p.scheduleBuild2(0)));
            }
        });
    }

    @Issue("JENKINS-31649")
    @Test public void queueTaskVisibility() {
        story.addStep(new Statement() {
            @Override public void evaluate() throws Throwable {
                story.j.jenkins.setSecurityRealm(story.j.createDummySecurityRealm());
                story.j.jenkins.setAuthorizationStrategy(new MockAuthorizationStrategy().grant(Jenkins.ADMINISTER).everywhere().to("admin"));
                final WorkflowJob p = story.j.jenkins.createProject(WorkflowJob.class, "demo");
                p.setDefinition(new CpsFlowDefinition("node('nonexistent') {}", true));
                WorkflowRun b = p.scheduleBuild2(0).waitForStart();
                story.j.waitForMessage("Still waiting to schedule task", b);
                ACL.impersonate(User.get("admin").impersonate(), new Runnable() {
                    @Override public void run() {
                        Queue.Item[] items = Queue.getInstance().getItems();
                        assertEquals(1, items.length); // fails in 1.638
                        assertEquals(p, items[0].task.getOwnerTask());
                    }
                });
                ACL.impersonate(User.get("devel").impersonate(), new Runnable() {
                    @Override public void run() {
                        Queue.Item[] items = Queue.getInstance().getItems();
                        assertEquals(0, items.length); // fails in 1.609.2
                    }
                });
                // TODO this would be a good time to add a third user with READ but no CANCEL permission and check behavior
                // Also try canceling the task and verify that the step aborts promptly:
                Queue.Item[] items = Queue.getInstance().getItems();
                assertEquals(1, items.length);
                assertEquals(p, items[0].task.getOwnerTask());
                assertTrue(Queue.getInstance().cancel(items[0]));
                story.j.assertBuildStatus(Result.FAILURE, story.j.waitForCompletion(b));
                story.j.assertLogContains(Messages.ExecutorStepExecution_queue_task_cancelled(), b);
            }
        });
    }

    @Issue("JENKINS-44981")
    @Test public void queueItemAction() {
        story.addStep(new Statement() {
            @Override public void evaluate() throws Throwable {
                final WorkflowJob p = story.j.jenkins.createProject(WorkflowJob.class, "demo");
                p.setDefinition(new CpsFlowDefinition("node('special') {}", true));
                WorkflowRun b = p.scheduleBuild2(0).waitForStart();
                story.j.waitForMessage("[Pipeline] node", b);

                FlowNode executorStartNode = new DepthFirstScanner().findFirstMatch(b.getExecution(), new ExecutorStepWithQueueItemPredicate());
                assertNotNull(executorStartNode);

                assertNotNull(executorStartNode.getAction(QueueItemAction.class));
                assertEquals(QueueItemAction.QueueState.QUEUED, QueueItemAction.getNodeState(executorStartNode));

                Queue.Item[] items = Queue.getInstance().getItems();
                assertEquals(1, items.length);
                assertEquals(p, items[0].task.getOwnerTask());
                assertEquals(items[0], QueueItemAction.getQueueItem(executorStartNode));

                assertTrue(Queue.getInstance().cancel(items[0]));
                story.j.assertBuildStatus(Result.FAILURE, story.j.waitForCompletion(b));
                story.j.assertLogContains(Messages.ExecutorStepExecution_queue_task_cancelled(), b);

                FlowNode executorStartNode2 = new DepthFirstScanner().findFirstMatch(b.getExecution(), new ExecutorStepWithQueueItemPredicate());
                assertNotNull(executorStartNode2);
                assertEquals(QueueItemAction.QueueState.CANCELLED, QueueItemAction.getNodeState(executorStartNode2));
                assertTrue(QueueItemAction.getQueueItem(executorStartNode2) instanceof Queue.LeftItem);

                // Re-run to make sure we actually get an agent and the action is set properly.
                story.j.createSlave("special", "special", null);

                WorkflowRun b2 = story.j.buildAndAssertSuccess(p);

                FlowNode executorStartNode3 = new DepthFirstScanner().findFirstMatch(b2.getExecution(), new ExecutorStepWithQueueItemPredicate());
                assertNotNull(executorStartNode3);
                assertEquals(QueueItemAction.QueueState.LAUNCHED, QueueItemAction.getNodeState(executorStartNode3));
                assertTrue(QueueItemAction.getQueueItem(executorStartNode3) instanceof Queue.LeftItem);

                FlowNode notExecutorNode = new DepthFirstScanner().findFirstMatch(b.getExecution(), new NotExecutorStepPredicate());
                assertNotNull(notExecutorNode);
                assertEquals(QueueItemAction.QueueState.UNKNOWN, QueueItemAction.getNodeState(notExecutorNode));
            }
        });
    }

    private static final class ExecutorStepWithQueueItemPredicate implements Predicate<FlowNode> {
        @Override
        public boolean apply(@Nullable FlowNode input) {
            return input != null &&
                    input instanceof StepStartNode &&
                    ((StepStartNode) input).getDescriptor() == ExecutorStep.DescriptorImpl.byFunctionName("node") &&
                    input.getAction(QueueItemAction.class) != null;
        }
    }

    private static final class NotExecutorStepPredicate implements Predicate<FlowNode> {
        @Override
        public boolean apply(@Nullable FlowNode input) {
            return input != null &&
                    input.getAction(QueueItemAction.class) == null;
        }
    }

    @Issue("JENKINS-30759")
    @Test public void quickNodeBlock() {
        story.addStep(new Statement() {
            @Override public void evaluate() throws Throwable {
                WorkflowJob p = story.j.jenkins.createProject(WorkflowJob.class, "demo");
                p.setDefinition(new CpsFlowDefinition("for (int i = 0; i < 50; i++) {node {echo \"ran node block #${i}\"}}"));
                story.j.assertLogContains("ran node block #49", story.j.assertBuildStatusSuccess(p.scheduleBuild2(0)));
            }
        });
    }


    private List<WorkspaceAction> getWorkspaceActions(WorkflowRun workflowRun) throws java.io.IOException{
        FlowGraphWalker walker = new FlowGraphWalker(workflowRun.getExecution());
        List<WorkspaceAction> actions = new ArrayList<WorkspaceAction>();
        for (FlowNode n : walker) {
            WorkspaceAction a = n.getAction(WorkspaceAction.class);
            if (a != null) {
                actions.add(a);
            }
        }
        return actions;
    }

    /**
     * Needs at least Jenkins version 2.145 which supports {@link ExecutorStepExecution.PlaceholderTask#getAffinityKey()}
     */
    @Issue("JENKINS-36547")
    @Test public void reuseNodeFromPreviousRun() {
        story.addStep(new Statement() {
            @Override public void evaluate() throws Throwable {
                Assume.assumeFalse("Needs Jenkins version >= 2.145", Jenkins.getVersion().isOlderThan(new VersionNumber("2.145")));
                for (int i = 0; i < 5; ++i) {
                    DumbSlave slave = story.j.createOnlineSlave();
                    slave.setLabelString("foo bar");
                }

                WorkflowJob p = story.j.jenkins.createProject(WorkflowJob.class, "demo");
                p.setDefinition(new CpsFlowDefinition("node('foo') {\n" +
                        "}\n", true));

                WorkflowRun run = story.j.assertBuildStatusSuccess(p.scheduleBuild2(0));
                List<WorkspaceAction> workspaceActions = getWorkspaceActions(run);
                assertEquals(workspaceActions.size(), 1);

                String firstNode = workspaceActions.get(0).getNode();
                assertNotEquals(firstNode, "");

                WorkflowRun run2 = story.j.assertBuildStatusSuccess(p.scheduleBuild2(0));
                workspaceActions = getWorkspaceActions(run2);
                assertEquals(workspaceActions.size(), 1);
                assertEquals(workspaceActions.get(0).getNode(), firstNode);
            }
        });
    }

    private Map<String, StringWriter> mapNodeNameToLogText(WorkflowRun workflowRun) throws java.io.IOException{
        FlowGraphWalker walker = new FlowGraphWalker(workflowRun.getExecution());
        Map<String, StringWriter> workspaceActionToLogText = new HashMap<>();
        for (FlowNode n : walker) {
            if (n instanceof StepAtomNode) {
                StepAtomNode atomNode = (StepAtomNode) n;
                if (atomNode.getDescriptor() instanceof EchoStep.DescriptorImpl) {
                    // we're searching for the echo only...
                    LogAction l = atomNode.getAction(LogAction.class);
                    if (l != null) {
                        // Only store the log if there was no workspace action involved... (e.g. from echo)
                        List<? extends BlockStartNode> enclosingBlocks = atomNode.getEnclosingBlocks();
                        for (BlockStartNode startNode : enclosingBlocks) {
                            WorkspaceAction a = startNode.getAction(WorkspaceAction.class);
                            if (a != null) {
                                String nodeName = a.getNode();
                                if (!workspaceActionToLogText.containsKey(nodeName)) {
                                    workspaceActionToLogText.put(nodeName, new StringWriter());
                                }
                                StringWriter writer = workspaceActionToLogText.get(nodeName);
                                l.getLogText().writeLogTo(0, writer);
                            }
                        }
                    }
                }
            }
        }
        return workspaceActionToLogText;
    }


    /**
     * Needs at least Jenkins version 2.145 which supports {@link ExecutorStepExecution.PlaceholderTask#getAffinityKey()}
     */
    @Issue("JENKINS-36547")
    @Test public void reuseNodesWithDifferentLabelsFromPreviousRuns() {
        story.addStep(new Statement() {
            @Override public void evaluate() throws Throwable {
                Assume.assumeFalse("Needs Jenkins version >= 2.145", Jenkins.getVersion().isOlderThan(new VersionNumber("2.145")));
                for (int i = 0; i < 1; ++i) {
                    DumbSlave slave = story.j.createOnlineSlave();
                    slave.setLabelString("foo bar");
                }

                WorkflowJob p = story.j.jenkins.createProject(WorkflowJob.class, "demo");
                p.setDefinition(new CpsFlowDefinition(
                        "node('foo') {\n" +
                                "   echo \"ran node block foo\"\n" +
                                "}\n" +
                                "node('bar') {\n" +
                                "	echo \"ran node block bar\"\n" +
                                "}\n" +
                                "", true));
                WorkflowRun run1 = story.j.assertBuildStatusSuccess(p.scheduleBuild2(0));
                Map<String, StringWriter> nodeMapping1 = mapNodeNameToLogText(run1);

                WorkflowRun run2 = story.j.assertBuildStatusSuccess(p.scheduleBuild2(0));
                Map<String, StringWriter> nodeMapping2 = mapNodeNameToLogText(run2);

                for (String nodeName: nodeMapping1.keySet()) {
                    assertEquals(nodeMapping1.get(nodeName).toString(), nodeMapping2.get(nodeName).toString());
                }
            }
        });
    }

    /**
     * Needs at least Jenkins version 2.145 which supports {@link ExecutorStepExecution.PlaceholderTask#getAffinityKey()}
     */
    @Issue("JENKINS-36547")
    @Test public void reuseNodesWithSameLabelsInDifferentReorderedStages() {
        story.addStep(new Statement() {
            @Override public void evaluate() throws Throwable {
                Assume.assumeFalse("Needs Jenkins version >= 2.145", Jenkins.getVersion().isOlderThan(new VersionNumber("2.145")));
                for (int i = 0; i < 3; ++i) {
                    DumbSlave slave = story.j.createOnlineSlave();
                    slave.setLabelString("foo bar");
                }

                WorkflowJob p = story.j.jenkins.createProject(WorkflowJob.class, "demo");
                p.setDefinition(new CpsFlowDefinition("" +
                        "stage('1') {\n" +
                        "   node('foo') {\n" +
                        "       echo \"ran node block first\"\n" +
                        "   }\n" +
                        "}\n" +
                        "stage('2') {\n" +
                        "   node('foo') {\n" +
                        "	    echo \"ran node block second\"\n" +
                        "   }\n" +
                        "}\n" +
                        "", true));
                WorkflowRun run1 = story.j.assertBuildStatusSuccess(p.scheduleBuild2(0));
                Map<String, StringWriter> nodeMapping1 = mapNodeNameToLogText(run1);
                // if nodeMapping contains only one entry this test actually will not test anything reasonable
                // possibly the number of dumb slaves has to be adjusted in that case
                assertEquals(nodeMapping1.size(), 2);

                p.setDefinition(new CpsFlowDefinition("" +
                        "stage('2') {\n" +
                        "   node('foo') {\n" +
                        "       echo \"ran node block second\"\n" +
                        "   }\n" +
                        "}\n" +
                        "stage('1') {\n" +
                        "   node('foo') {\n" +
                        "	    echo \"ran node block first\"\n" +
                        "   }\n" +
                        "}\n" +
                        "", true));
                WorkflowRun run2 = story.j.assertBuildStatusSuccess(p.scheduleBuild2(0));
                Map<String, StringWriter> nodeMapping2 = mapNodeNameToLogText(run2);

                for (String nodeName: nodeMapping1.keySet()) {
                    assertEquals(nodeMapping1.get(nodeName).toString(), nodeMapping2.get(nodeName).toString());
                }
            }
        });
    }

    /**
     * Needs at least Jenkins version 2.145 which supports {@link ExecutorStepExecution.PlaceholderTask#getAffinityKey()}
     *
     * Ensure node reuse works from within parallel block without using stages
     */
    @Issue("JENKINS-36547")
    @Test public void reuseNodesWithSameLabelsInParallelStages() {
        story.addStep(new Statement() {
            @Override public void evaluate() throws Throwable {
                Assume.assumeFalse("Needs Jenkins version >= 2.145", Jenkins.getVersion().isOlderThan(new VersionNumber("2.145")));
                for (int i = 0; i < 3; ++i) {
                    DumbSlave slave = story.j.createOnlineSlave();
                    slave.setLabelString("foo bar");
                }

                WorkflowJob p = story.j.jenkins.createProject(WorkflowJob.class, "demo");

                // 1: the second branch shall request the node first and wait inside the node block for the
                // first branch to acquire the node
                p.setDefinition(new CpsFlowDefinition("" +
                        "def secondBranchReady = false\n" +
                        "def firstBranchDone = false\n" +
                        "parallel(1: {\n" +
                        "   waitUntil { secondBranchReady }\n" +
                        "   node('foo') {\n" +
                        "       echo \"ran node block first\"\n" +
                        "   }\n" +
                        "   firstBranchDone = true\n" +
                        "}, 2: {\n" +
                        "   node('foo') {\n" +
                        "	    echo \"ran node block second\"\n" +
                        "       secondBranchReady = true\n" +
                        "       waitUntil { firstBranchDone }\n" +
                        "   }\n" +
                        "})\n" +
                        "", true));
                WorkflowRun run1 = story.j.assertBuildStatusSuccess(p.scheduleBuild2(0));
                Map<String, StringWriter> nodeMapping1 = mapNodeNameToLogText(run1);

                // if nodeMapping contains only one entry this test actually will not test anything reasonable
                // possibly the number of dumb slaves has to be adjusted in that case
                assertEquals(nodeMapping1.size(), 2);

                // 2: update script to force reversed order for node blocks; shall still pick the same nodes
                p.setDefinition(new CpsFlowDefinition("" +
                        "def firstBranchReady = false\n" +
                        "def secondBranchDone = false\n" +
                        "parallel(1: {\n" +
                        "   node('foo') {\n" +
                        "       echo \"ran node block first\"\n" +
                        "       firstBranchReady = true\n" +
                        "       waitUntil { secondBranchDone }\n" +
                        "   }\n" +
                        "}, 2: {\n" +
                        "   waitUntil { firstBranchReady }\n" +
                        "   node('foo') {\n" +
                        "	    echo \"ran node block second\"\n" +
                        "   }\n" +
                        "   secondBranchDone = true\n" +
                        "})\n" +
                        "", true));
                WorkflowRun run2 = story.j.assertBuildStatusSuccess(p.scheduleBuild2(0));
                Map<String, StringWriter> nodeMapping2 = mapNodeNameToLogText(run2);

                for (String nodeName: nodeMapping1.keySet()) {
                    assertEquals(nodeMapping1.get(nodeName).toString(), nodeMapping2.get(nodeName).toString());
                }
            }
        });
    }

    /**
     * Needs at least Jenkins version 2.145 which supports {@link ExecutorStepExecution.PlaceholderTask#getAffinityKey()}
     *
     * Ensure node reuse works from within parallel blocks which use the same stage names
     */
    @Issue("JENKINS-36547")
    @Test public void reuseNodesWithSameLabelsInStagesWrappedInsideParallelStages() {
        story.addStep(new Statement() {
            @Override public void evaluate() throws Throwable {
                Assume.assumeFalse("Needs Jenkins version >= 2.145", Jenkins.getVersion().isOlderThan(new VersionNumber("2.145")));
                for (int i = 0; i < 3; ++i) {
                    DumbSlave slave = story.j.createOnlineSlave();
                    slave.setLabelString("foo bar");
                }

                WorkflowJob p = story.j.jenkins.createProject(WorkflowJob.class, "demo");
                p.setDefinition(new CpsFlowDefinition("" +
                        "def secondBranchReady = false\n" +
                        "def firstBranchDone = false\n" +
                        "parallel(1: {\n" +
                        "   waitUntil { secondBranchReady }\n" +
                        "   stage('stage1') {\n" +
                        "       node('foo') {\n" +
                        "           echo \"ran node block first\"\n" +
                        "        }\n" +
                        "   }\n" +
                        "   firstBranchDone = true\n" +
                        "}, 2: {\n" +
                        "   stage('stage1') {\n" +
                        "       node('foo') {\n" +
                        "	        echo \"ran node block second\"\n" +
                        "           secondBranchReady = true\n" +
                        "           waitUntil { firstBranchDone }\n" +
                        "        }\n" +
                        "   }\n" +
                        "})\n" +
                        "", true));
                WorkflowRun run1 = story.j.assertBuildStatusSuccess(p.scheduleBuild2(0));
                Map<String, StringWriter> nodeMapping1 = mapNodeNameToLogText(run1);

                // if nodeMapping contains only one entry this test actually will not test anything reasonable
                // possibly the number of dumb slaves has to be adjusted in that case
                assertEquals(nodeMapping1.size(), 2);

                // update script to force reversed order for node blocks; shall still pick the same nodes
                p.setDefinition(new CpsFlowDefinition("" +
                        "def firstBranchReady = false\n" +
                        "def secondBranchDone = false\n" +
                        "parallel(1: {\n" +
                        "   stage('stage1') {\n" +
                        "       node('foo') {\n" +
                        "           echo \"ran node block first\"\n" +
                        "           firstBranchReady = true\n" +
                        "           waitUntil { secondBranchDone }\n" +
                        "       }\n" +
                        "   }\n" +
                        "}, 2: {\n" +
                        "   waitUntil { firstBranchReady }\n" +
                        "   stage('stage1') {\n" +
                        "       node('foo') {\n" +
                        "    	    echo \"ran node block second\"\n" +
                        "       }\n" +
                        "   }\n" +
                        "   secondBranchDone = true\n" +
                        "})\n" +
                        "", true));

                WorkflowRun run2 = story.j.assertBuildStatusSuccess(p.scheduleBuild2(0));
                Map<String, StringWriter> nodeMapping2 = mapNodeNameToLogText(run2);

                for (String nodeName: nodeMapping1.keySet()) {
                    assertEquals(nodeMapping1.get(nodeName).toString(), nodeMapping2.get(nodeName).toString());
                }
            }
        });
    }

    /**
     * Needs at least Jenkins version 2.145 which supports {@link ExecutorStepExecution.PlaceholderTask#getAffinityKey()}
     */
    @Issue("JENKINS-36547")
    @Test public void reuseNodeInSameRun() {
        story.addStep(new Statement() {
            @Override public void evaluate() throws Throwable {
                Assume.assumeFalse("Needs Jenkins version >= 2.145", Jenkins.getVersion().isOlderThan(new VersionNumber("2.145")));
                for (int i = 0; i < 5; ++i) {
                    DumbSlave slave = story.j.createOnlineSlave();
                    slave.setLabelString("foo");
                }

                WorkflowJob p = story.j.jenkins.createProject(WorkflowJob.class, "demo");
                p.setDefinition(new CpsFlowDefinition("for (int i = 0; i < 20; ++i) {node('foo') {echo \"ran node block ${i}\"}}", true));
                WorkflowRun run = story.j.assertBuildStatusSuccess(p.scheduleBuild2(0));
                Map<String, StringWriter> nodeMapping = mapNodeNameToLogText(run);

                // if the node was reused every time we'll only have one node mapping entry
                assertEquals(nodeMapping.size(), 1);
            }
        });
    }

    @Issue("JENKINS-26132")
    @Test public void taskDisplayName() {
        story.addStep(new Statement() {
            @Override public void evaluate() throws Throwable {
                WorkflowJob p = story.j.jenkins.createProject(WorkflowJob.class, "p");
                p.setDefinition(new CpsFlowDefinition(
                        "stage('one') {\n" +
                                "  node {\n" +
                                "    semaphore 'one'\n" +
                                "    stage('two') {\n" +
                                "      semaphore 'two'\n" +
                                "    }\n" +
                                "  }\n" +
                                "}\n" +
                                "stage('three') {\n" +
                                "  node {\n" +
                                "    semaphore 'three'\n" +
                                "  }\n" +
                                "  parallel a: {\n" +
                                "    node {\n" +
                                "      semaphore 'a'\n" +
                                "    }\n" +
                                "  }, b: {\n" +
                                "    node {\n" +
                                "      semaphore 'b'\n" +
                                "    }\n" +
                                "  }\n" +
                                "}", true));
                WorkflowRun b = p.scheduleBuild2(0).waitForStart();
                SemaphoreStep.waitForStart("one/1", b);
                assertEquals(Collections.singletonList(n(b, "one")), currentLabels());
                assertEquals(Collections.singletonList(n(b, "one")), currentLabels());
                SemaphoreStep.success("one/1", null);
                SemaphoreStep.waitForStart("two/1", b);
                assertEquals(Collections.singletonList(n(b, "two")), currentLabels());
                SemaphoreStep.success("two/1", null);
                SemaphoreStep.waitForStart("three/1", b);
                assertEquals(Collections.singletonList(n(b, "three")), currentLabels());
                SemaphoreStep.success("three/1", null);
                SemaphoreStep.waitForStart("a/1", b);
                SemaphoreStep.waitForStart("b/1", b);
                assertEquals(Arrays.asList(n(b, "a"), n(b, "b")), currentLabels());
                SemaphoreStep.success("a/1", null);
                SemaphoreStep.success("b/1", null);
                story.j.waitForCompletion(b);
            }
            String n(Run<?, ?> b, String label) {
                return Messages.ExecutorStepExecution_PlaceholderTask_displayName_label(b.getFullDisplayName(), label);
            }
            List<String> currentLabels() {
                List<String> r = new ArrayList<>();
                for (Executor executor : story.j.jenkins.toComputer().getExecutors()) {
                    Queue.Executable executable = executor.getCurrentExecutable();
                    if (executable != null) {
                        r.add(executable.getParent().getDisplayName());
                    }
                }
                Collections.sort(r);
                return r;
            }
        });
    }

    @Issue("JENKINS-39134")
    @LocalData
    @Test public void serialForm() {
        story.addStep(new Statement() {
            @Override public void evaluate() throws Throwable {
                WorkflowJob p = story.j.jenkins.getItemByFullName("p", WorkflowJob.class);
                WorkflowRun b = p.getBuildByNumber(1);
                assertThat(patchedFiles, containsInAnyOrder(/* "program.dat", */"3.xml", "3.log", "log"));
                /* TODO this seems to randomly not include the expected items:
                assertThat(patchedFields, Matchers.containsInAnyOrder(
                    // But not FileMonitoringController.controlDir, since this old version is still using location-independent .id.
                    "private final java.lang.String org.jenkinsci.plugins.workflow.support.pickles.FilePathPickle.path",
                    "private final java.lang.String org.jenkinsci.plugins.workflow.support.pickles.WorkspaceListLeasePickle.path",
                    "private java.lang.String org.jenkinsci.plugins.workflow.steps.durable_task.DurableTaskStep$Execution.remote"));
                */
                story.j.assertLogContains("simulated later output", story.j.assertBuildStatusSuccess(story.j.waitForCompletion(b)));
            }
        });
    }
    private static final List<String> patchedFiles = new ArrayList<>();
    private static final List<String> patchedFields = new ArrayList<>();
    // TODO @TestExtension("serialForm") ItemListener does not work since we need to run before FlowExecutionList.ItemListenerImpl yet TestExtension does not support ordinal
    @Initializer(before = InitMilestone.JOB_LOADED) public static void replaceWorkspacePath() throws Exception {
        final File prj = new File(Jenkins.getInstance().getRootDir(), "jobs/p");
        final File workspace = new File(prj, "workspace");
        final String ORIG_WS = "/space/tmp/AbstractStepExecutionImpl-upgrade/jobs/p/workspace";
        final String newWs = workspace.getAbsolutePath();
        File controlDir = new File(workspace, ".eb6272d3");
        if (!controlDir.isDirectory()) {
            return;
        }
        System.err.println("Patching " + controlDir);
        RiverReader.customResolver = new ObjectResolver() {
            @Override public Object readResolve(Object replacement) {
                Class<?> c = replacement.getClass();
                //System.err.println("replacing " + c.getName());
                while (c != Object.class) {
                    for (Field f : c.getDeclaredFields()) {
                        if (f.getType() == String.class) {
                            try {
                                f.setAccessible(true);
                                Object v = f.get(replacement);
                                if (ORIG_WS.equals(v)) {
                                    //System.err.println("patching " + f);
                                    f.set(replacement, newWs);
                                    patchedFields.add(f.toString());
                                } else if (newWs.equals(v)) {
                                    //System.err.println(f + " was already patched, somehow?");
                                } else {
                                    //System.err.println("some other value " + v + " for " + f);
                                }
                            } catch (Exception x) {
                                x.printStackTrace();
                            }
                        }
                    }
                    c = c.getSuperclass();
                }
                return replacement;
            }
            @Override public Object writeReplace(Object original) {
                throw new IllegalStateException();
            }
        };
        Files.walkFileTree(prj.toPath(), new SimpleFileVisitor<Path>() {
            @Override public FileVisitResult visitFile(Path file, BasicFileAttributes attrs) throws IOException {
                File f = file.toFile();
                String name = f.getName();
                if (name.equals("program.dat")) {
                    /* TODO could not get this to work; stream appeared corrupted:
                    patchedFiles.add(name);
                    String origContent = FileUtils.readFileToString(f, StandardCharsets.ISO_8859_1);
                    String toReplace = String.valueOf((char) Protocol.ID_STRING_SMALL) + String.valueOf((char) ORIG_WS.length()) + ORIG_WS;
                    int newLen = newWs.length();
                    String replacement = String.valueOf((char) Protocol.ID_STRING_MEDIUM) +
                                         String.valueOf((char) (newLen & 0xff00) >> 8) +
                                         String.valueOf((char) newLen & 0xff) +
                                         newWs; // TODO breaks if not ASCII
                    String replacedContent = origContent.replace(toReplace, replacement);
                    assertNotEquals("failed to replace ‘" + toReplace + "’", replacedContent, origContent);
                    FileUtils.writeStringToFile(f, replacedContent, StandardCharsets.ISO_8859_1);
                    */
                } else {
                    String origContent = FileUtils.readFileToString(f, StandardCharsets.ISO_8859_1);
                    String replacedContent = origContent.replace(ORIG_WS, newWs);
                    if (!replacedContent.equals(origContent)) {
                        patchedFiles.add(name);
                        FileUtils.writeStringToFile(f, replacedContent, StandardCharsets.ISO_8859_1);
                    }
                }
                return super.visitFile(file, attrs);
            }
        });
        FilePath controlDirFP = new FilePath(controlDir);
        controlDirFP.child("jenkins-result.txt").write("0", null);
        FilePath log = controlDirFP.child("jenkins-log.txt");
        log.write(log.readToString() + "simulated later output\n", null);
    }

    @Issue("SECURITY-675")
    @Test public void authentication() {
        story.then(r -> {
            logging.record(ExecutorStepExecution.class, Level.FINE);
            Slave s = r.createSlave("remote", null, null);
            r.waitOnline(s);
            r.jenkins.setNumExecutors(0);
            r.jenkins.setSecurityRealm(r.createDummySecurityRealm());
<<<<<<< HEAD
            r.jenkins.setAuthorizationStrategy(new MockAuthorizationStrategyWithNode().
                    grant(Jenkins.ADMINISTER).everywhere().to("admin").
                    // TODO pending fix of JENKINS-46652 in baseline, we must grant BUILD on master but then go back and deny it on remote:
                            grant(Computer.BUILD).everywhere().to("dev"));
            Authentication dev = User.get("dev").impersonate();
            assertTrue(r.jenkins.getACL().hasPermission(dev, Computer.BUILD));
            assertTrue(r.jenkins.toComputer().getACL().hasPermission(dev, Computer.BUILD));
            assertFalse(s.getACL().hasPermission(dev, Computer.BUILD));
            assertFalse(s.toComputer().getACL().hasPermission(dev, Computer.BUILD));
=======
            r.jenkins.setAuthorizationStrategy(new MockAuthorizationStrategy().
                grant(Jenkins.ADMINISTER).everywhere().to("admin"));
>>>>>>> 8e981b29
            WorkflowJob p = r.jenkins.createProject(WorkflowJob.class, "p");
            // First check that if the build is run as dev, they are not allowed to use this agent:
            QueueItemAuthenticatorConfiguration.get().getAuthenticators().add(new MainAuthenticator());
            p.setDefinition(new CpsFlowDefinition("timeout(time: 5, unit: 'SECONDS') {node {error 'should not be allowed'}}", true));
            r.assertBuildStatus(Result.ABORTED, p.scheduleBuild2(0));
            assertThat(Queue.getInstance().getItems(), emptyArray());
            // What about when there is a fallback authenticator?
            QueueItemAuthenticatorConfiguration.get().getAuthenticators().add(new FallbackAuthenticator());
            r.assertBuildStatus(Result.ABORTED, p.scheduleBuild2(0));
            // Must also work even if the PlaceholderTask is recreated:
            p.setDefinition(new CpsFlowDefinition("node {error 'should not be allowed'}", true));
            s.toComputer().setTemporarilyOffline(true, null);
            r.waitForMessage("Still waiting to schedule task", p.scheduleBuild2(0).waitForStart());
        });
        story.then(r -> {
            WorkflowJob p = r.jenkins.getItemByFullName("p", WorkflowJob.class);
            r.waitOnline((Slave) r.jenkins.getNode("remote"));
            Thread.sleep(5000);
            WorkflowRun b3 = p.getBuildByNumber(3);
            assertTrue(b3.isBuilding());
            b3.doStop();
        });
    }

    /**
     * @see PipelineOnlyTaskDispatcher
     */
    @Issue("JENKINS-53837")
    @Test public void queueTaskOwnerCorrectWhenRestarting() {
        story.then(r -> {
            WorkflowJob p = r.createProject(WorkflowJob.class, "p1");
            p.setDefinition(new CpsFlowDefinition("node {\n" +
                    "  semaphore('wait')\n" +
                    "}", true));
            WorkflowRun b = p.scheduleBuild2(0).waitForStart();
            SemaphoreStep.waitForStart("wait/1", b);
        });
        story.then(r -> {
            WorkflowJob p = r.jenkins.getItemByFullName("p1", WorkflowJob.class);
            WorkflowRun b = p.getBuildByNumber(1);
            SemaphoreStep.success("wait/1", null);
            r.waitForCompletion(b);
            r.assertBuildStatusSuccess(b);
            r.assertLogNotContains("Non-Pipeline tasks are forbidden!", b);
        });
    }

    private static class MainAuthenticator extends QueueItemAuthenticator {
        @Override public Authentication authenticate(Queue.Task task) {
            return task instanceof WorkflowJob ? User.getById("dev", true).impersonate() : null;
        }
    }
    private static class FallbackAuthenticator extends QueueItemAuthenticator {
        @Override public Authentication authenticate(Queue.Task task) {
            return ACL.SYSTEM;
        }
    }

    @TestExtension("queueTaskOwnerCorrectWhenRestarting")
    public static class PipelineOnlyTaskDispatcher extends QueueTaskDispatcher {
        @Override
        public CauseOfBlockage canTake(Node node, Queue.BuildableItem item) {
            Queue.Task t = item.task;
            while (!(t instanceof Item) && (t != null)) {
                final Queue.Task ownerTask = t.getOwnerTask();
                if (t == ownerTask) {
                    break;
                }
                t = ownerTask;
            }
            if (t instanceof WorkflowJob) {
                return null;
            }
            final Queue.Task finalT = t;
            return new CauseOfBlockage() {
                @Override
                public String getShortDescription() {
                    return "Non-Pipeline tasks are forbidden! Not building: " + finalT;
                }
            };
        }
    }

}<|MERGE_RESOLUTION|>--- conflicted
+++ resolved
@@ -1254,20 +1254,8 @@
             r.waitOnline(s);
             r.jenkins.setNumExecutors(0);
             r.jenkins.setSecurityRealm(r.createDummySecurityRealm());
-<<<<<<< HEAD
-            r.jenkins.setAuthorizationStrategy(new MockAuthorizationStrategyWithNode().
-                    grant(Jenkins.ADMINISTER).everywhere().to("admin").
-                    // TODO pending fix of JENKINS-46652 in baseline, we must grant BUILD on master but then go back and deny it on remote:
-                            grant(Computer.BUILD).everywhere().to("dev"));
-            Authentication dev = User.get("dev").impersonate();
-            assertTrue(r.jenkins.getACL().hasPermission(dev, Computer.BUILD));
-            assertTrue(r.jenkins.toComputer().getACL().hasPermission(dev, Computer.BUILD));
-            assertFalse(s.getACL().hasPermission(dev, Computer.BUILD));
-            assertFalse(s.toComputer().getACL().hasPermission(dev, Computer.BUILD));
-=======
             r.jenkins.setAuthorizationStrategy(new MockAuthorizationStrategy().
                 grant(Jenkins.ADMINISTER).everywhere().to("admin"));
->>>>>>> 8e981b29
             WorkflowJob p = r.jenkins.createProject(WorkflowJob.class, "p");
             // First check that if the build is run as dev, they are not allowed to use this agent:
             QueueItemAuthenticatorConfiguration.get().getAuthenticators().add(new MainAuthenticator());
