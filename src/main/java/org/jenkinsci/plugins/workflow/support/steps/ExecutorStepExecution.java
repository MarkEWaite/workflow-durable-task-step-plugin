package org.jenkinsci.plugins.workflow.support.steps;

import edu.umd.cs.findbugs.annotations.SuppressFBWarnings;
import hudson.AbortException;
import hudson.EnvVars;
import hudson.Extension;
import hudson.FilePath;
import hudson.Launcher;
import hudson.Util;
import hudson.console.ModelHyperlinkNote;
import hudson.model.Computer;
import hudson.model.Executor;
import hudson.model.Item;
import hudson.model.Job;
import hudson.model.Label;
import hudson.model.Node;
import hudson.model.Queue;
import hudson.model.ResourceList;
import hudson.model.Run;
import hudson.model.TaskListener;
import hudson.model.TopLevelItem;
import hudson.model.User;
import hudson.model.queue.CauseOfBlockage;
import hudson.model.queue.QueueListener;
import hudson.model.queue.SubTask;
import hudson.remoting.ChannelClosedException;
import hudson.remoting.RequestAbortedException;
import hudson.security.ACL;
import hudson.security.ACLContext;
import hudson.security.AccessControlled;
import hudson.security.Permission;
import hudson.slaves.OfflineCause;
import hudson.slaves.WorkspaceList;
import java.io.IOException;
import java.io.PrintStream;
import java.io.Serializable;
import java.util.Arrays;
import java.util.Collection;
import java.util.Collections;
import java.util.HashMap;
import java.util.Iterator;
import java.util.List;
import java.util.Map;
import java.util.UUID;
import java.util.concurrent.TimeUnit;
import java.util.logging.Level;
import static java.util.logging.Level.*;
import java.util.logging.Logger;
import javax.annotation.CheckForNull;
import javax.annotation.Nullable;
import jenkins.model.CauseOfInterruption;
import jenkins.model.Jenkins;
import jenkins.model.Jenkins.MasterComputer;
import jenkins.model.NodeListener;
import jenkins.model.queue.AsynchronousExecution;
import jenkins.security.QueueItemAuthenticator;
import jenkins.security.QueueItemAuthenticatorProvider;
import jenkins.util.Timer;
import org.acegisecurity.AccessDeniedException;
import org.acegisecurity.Authentication;
import org.acegisecurity.context.SecurityContext;
import org.acegisecurity.context.SecurityContextHolder;
import org.jenkinsci.plugins.durabletask.executors.ContinuableExecutable;
import org.jenkinsci.plugins.durabletask.executors.ContinuedTask;
import org.jenkinsci.plugins.workflow.actions.LabelAction;
import org.jenkinsci.plugins.workflow.actions.QueueItemAction;
import org.jenkinsci.plugins.workflow.actions.ThreadNameAction;
import org.jenkinsci.plugins.workflow.flow.FlowExecution;
import org.jenkinsci.plugins.workflow.flow.FlowExecutionOwner;
import org.jenkinsci.plugins.workflow.graph.FlowNode;
import org.jenkinsci.plugins.workflow.graphanalysis.FlowScanningUtils;
import org.jenkinsci.plugins.workflow.steps.AbstractStepExecutionImpl;
import org.jenkinsci.plugins.workflow.steps.BodyExecution;
import org.jenkinsci.plugins.workflow.steps.BodyExecutionCallback;
import org.jenkinsci.plugins.workflow.steps.StepContext;
import org.jenkinsci.plugins.workflow.steps.durable_task.Messages;
import org.jenkinsci.plugins.workflow.support.actions.WorkspaceActionImpl;
import org.jenkinsci.plugins.workflow.support.concurrent.Timeout;
import org.jenkinsci.plugins.workflow.support.pickles.ExecutorPickle;
import org.jenkinsci.plugins.workflow.support.pickles.WorkspaceListLeasePickle;
import org.kohsuke.accmod.Restricted;
import org.kohsuke.accmod.restrictions.DoNotUse;
import org.kohsuke.accmod.restrictions.NoExternalUse;
import org.kohsuke.stapler.export.Exported;
import org.kohsuke.stapler.export.ExportedBean;

public class ExecutorStepExecution extends AbstractStepExecutionImpl {

    private final ExecutorStep step;

    ExecutorStepExecution(StepContext context, ExecutorStep step) {
        super(context);
        this.step = step;
    }

    /**
     * General strategy of this step.
     *
     * 1. schedule {@link PlaceholderTask} into the {@link Queue} (what this method does)
     * 2. when {@link PlaceholderTask} starts running, invoke the closure
     * 3. when the closure is done, let {@link PlaceholderTask} complete
     */
    @Override
    public boolean start() throws Exception {
        final PlaceholderTask task = new PlaceholderTask(getContext(), step.getLabel());
        Queue.WaitingItem waitingItem = Queue.getInstance().schedule2(task, 0).getCreateItem();
        if (waitingItem == null) {
            // There can be no duplicates. But could be refused if a QueueDecisionHandler rejects it for some odd reason.
            throw new IllegalStateException("failed to schedule task");
        }
        getContext().get(FlowNode.class).addAction(new QueueItemActionImpl(waitingItem.getId()));

        Timer.get().schedule(new Runnable() {
            @Override public void run() {
                Queue.Item item = Queue.getInstance().getItem(task);
                if (item != null) {
                    PrintStream logger;
                    try {
                        logger = getContext().get(TaskListener.class).getLogger();
                    } catch (Exception x) { // IOException, InterruptedException
                        LOGGER.log(FINE, "could not print message to build about " + item + "; perhaps it is already completed", x);
                        return;
                    }
                    logger.println("Still waiting to schedule task");
                    String why = item.getWhy();
                    if (why != null) {
                        logger.println(why);
                    }
                }
            }
        }, 15, TimeUnit.SECONDS);
        return false;
    }

    @Override
    public void stop(Throwable cause) throws Exception {
        Queue.Item[] items;
        try (ACLContext as = ACL.as(ACL.SYSTEM)) {
            items = Queue.getInstance().getItems();
        }
        LOGGER.log(FINE, "stopping one of {0}", Arrays.asList(items));
        StepContext context = getContext();
        for (Queue.Item item : items) {
            // if we are still in the queue waiting to be scheduled, just retract that
            if (item.task instanceof PlaceholderTask) {
                PlaceholderTask task = (PlaceholderTask) item.task;
                if (task.context.equals(context)) {
                    task.stopping = true;
                    Queue.getInstance().cancel(item);
                    LOGGER.log(FINE, "canceling {0}", item);
                    break;
                } else {
                    LOGGER.log(FINE, "no match on {0} with {1} vs. {2}", new Object[] {item, task.context, context});
                }
            } else {
                LOGGER.log(FINE, "no match on {0}", item);
            }
        }
        Jenkins j = Jenkins.getInstance();
        if (j != null) {
            // if we are already running, kill the ongoing activities, which releases PlaceholderExecutable from its sleep loop
            // Similar to Executor.of, but distinct since we do not have the Executable yet:
            COMPUTERS: for (Computer c : j.getComputers()) {
                for (Executor e : c.getExecutors()) {
                    Queue.Executable exec = e.getCurrentExecutable();
                    if (exec instanceof PlaceholderTask.PlaceholderExecutable) {
                        StepContext actualContext = ((PlaceholderTask.PlaceholderExecutable) exec).getParent().context;
                        if (actualContext.equals(context)) {
                            PlaceholderTask.finish(((PlaceholderTask.PlaceholderExecutable) exec).getParent().cookie);
                            LOGGER.log(FINE, "canceling {0}", exec);
                            break COMPUTERS;
                        } else {
                            LOGGER.log(FINE, "no match on {0} with {1} vs. {2}", new Object[] {exec, actualContext, context});
                        }
                    } else {
                        LOGGER.log(FINE, "no match on {0}", exec);
                    }
                }
            }
        }
        // Whether or not either of the above worked (and they would not if for example our item were canceled), make sure we die.
        super.stop(cause);
    }

    @Override public void onResume() {
        super.onResume();
        // See if we are still running, or scheduled to run. Cf. stop logic above.
        try {
            Run<?, ?> run = getContext().get(Run.class);
            for (Queue.Item item : Queue.getInstance().getItems()) {
                if (item.task instanceof PlaceholderTask && ((PlaceholderTask) item.task).context.equals(getContext())) {
                    LOGGER.log(FINE, "Queue item for node block in {0} is still waiting after reload", run);
                    return;
                }
            }
            Jenkins j = Jenkins.getInstance();
            if (j != null) {
                COMPUTERS: for (Computer c : j.getComputers()) {
                    for (Executor e : c.getExecutors()) {
                        Queue.Executable exec = e.getCurrentExecutable();
                        if (exec instanceof PlaceholderTask.PlaceholderExecutable && ((PlaceholderTask.PlaceholderExecutable) exec).getParent().context.equals(getContext())) {
                            LOGGER.log(FINE, "Node block in {0} is running on {1} after reload", new Object[] {run, c.getName()});
                            return;
                        }
                    }
                }
            }
            TaskListener listener = getContext().get(TaskListener.class);
            if (step == null) { // compatibility: used to be transient
                listener.getLogger().println("Queue item for node block in " + run.getFullDisplayName() + " is missing (perhaps JENKINS-34281), but cannot reschedule");
                return;
            }
            listener.getLogger().println("Queue item for node block in " + run.getFullDisplayName() + " is missing (perhaps JENKINS-34281); rescheduling");
            start();
        } catch (Exception x) { // JENKINS-40161
            getContext().onFailure(x);
        }
    }

    @Override public String getStatus() {
        // Yet another copy of the same logic; perhaps this should be factored into some method returning a union of Queue.Item and PlaceholderExecutable?
        for (Queue.Item item : Queue.getInstance().getItems()) {
            if (item.task instanceof PlaceholderTask && ((PlaceholderTask) item.task).context.equals(getContext())) {
                return "waiting for " + item.task.getFullDisplayName() + " to be scheduled; blocked: " + item.getWhy();
            }
        }
        Jenkins j = Jenkins.getInstance();
        if (j != null) {
            COMPUTERS: for (Computer c : j.getComputers()) {
                for (Executor e : c.getExecutors()) {
                    Queue.Executable exec = e.getCurrentExecutable();
                    if (exec instanceof PlaceholderTask.PlaceholderExecutable && ((PlaceholderTask.PlaceholderExecutable) exec).getParent().context.equals(getContext())) {
                        return "running on " + c.getName();
                    }
                }
            }
        }
        return "node block appears to be neither running nor scheduled";
    }

    @Extension public static class CancelledItemListener extends QueueListener {

        @Override public void onLeft(Queue.LeftItem li) {
            if (li.isCancelled()) {
                if (li.task instanceof PlaceholderTask) {
                    PlaceholderTask task = (PlaceholderTask) li.task;
                    if (!task.stopping) {
                        task.context.onFailure(new AbortException(Messages.ExecutorStepExecution_queue_task_cancelled()));
                    }
                }
            }
        }

    }

    @Extension public static final class RemovedNodeListener extends NodeListener {
        @Override protected void onDeleted(Node node) {
            if (!RemovedNodeCause.ENABLED) {
                return;
            }
            LOGGER.fine(() -> "received node deletion event on " + node.getNodeName());
            Timer.get().schedule(() -> {
                Computer c = node.toComputer();
                if (c == null || c.isOnline()) {
                    LOGGER.fine(() -> "computer for " + node.getNodeName() + " was missing or online, skipping");
                    return;
                }
                LOGGER.fine(() -> "processing node deletion event on " + node.getNodeName());
                for (Executor e : c.getExecutors()) {
                    Queue.Executable exec = e.getCurrentExecutable();
                    if (exec instanceof PlaceholderTask.PlaceholderExecutable) {
                        PlaceholderTask task = ((PlaceholderTask.PlaceholderExecutable) exec).getParent();
                        TaskListener listener = TaskListener.NULL;
                        try {
                            listener = task.context.get(TaskListener.class);
                        } catch (Exception x) {
                            LOGGER.log(Level.WARNING, null, x);
                        }
                        if (task.body == null) {
                            listener.getLogger().println("Agent " + node.getNodeName() + " was deleted, but do not have a node body to cancel");
                            continue;
                        }
                        listener.getLogger().println("Agent " + node.getNodeName() + " was deleted; cancelling node body");
                        task.body.cancel(new RemovedNodeCause());
                    }
                }
            }, ExecutorPickle.TIMEOUT_WAITING_FOR_NODE_MILLIS, TimeUnit.MILLISECONDS);
        }
    }

    public static final class RemovedNodeCause extends CauseOfInterruption {
        @SuppressFBWarnings(value = "MS_SHOULD_BE_FINAL", justification = "deliberately mutable")
        public static boolean ENABLED = Boolean.parseBoolean(System.getProperty(ExecutorStepExecution.class.getName() + ".REMOVED_NODE_DETECTION", "true"));
        @Override public String getShortDescription() {
            return "Agent was removed";
        }
    }

    /** Transient handle of a running executor task. */
    private static final class RunningTask {
        /** null until placeholder executable runs */
        @Nullable AsynchronousExecution execution;
        /** null until placeholder executable runs */
        @Nullable Launcher launcher;
    }

    private static final String COOKIE_VAR = "JENKINS_NODE_COOKIE";

    @ExportedBean
    public static final class PlaceholderTask implements ContinuedTask, Serializable, AccessControlled {

        /** keys are {@link #cookie}s */
        private static final Map<String,RunningTask> runningTasks = new HashMap<String,RunningTask>();

        private final StepContext context;
        /** Initially set to {@link ExecutorStep#getLabel}, if any; later switched to actual self-label when block runs. */
        private String label;
        /** Shortcut for {@link #run}. */
        private String runId;
        /**
         * Unique cookie set once the task starts.
         * Serves multiple purposes:
         * identifies whether we have already invoked the body (since this can be rerun after restart);
         * serves as a key for {@link #runningTasks} and {@link Callback} (cannot just have a doneness flag in {@link PlaceholderTask} because multiple copies might be deserialized);
         * and allows {@link Launcher#kill} to work.
         */
        private String cookie;

        /**
         * Needed for {@link BodyExecution#cancel}.
         * {@code transient} because we cannot save a {@link BodyExecution} in {@link PlaceholderTask}:
         * {@link ExecutorPickle} is written to the stream first, which holds a {@link PlaceholderTask},
         * and the {@link BodyExecution} holds {@link PlaceholderTask.Callback} whose {@link WorkspaceList.Lease}
         * is not processed by {@link WorkspaceListLeasePickle} since pickles are not recursive.
         * So we make a best effort and only try to cancel a body within the current session.
         * @see RemovedNodeListener
         */
        private transient @CheckForNull BodyExecution body;

        /** {@link Authentication#getName} of user of build, if known. */
        private final @CheckForNull String auth;

        /** Flag to remember that {@link #stop} is being called, so {@link CancelledItemListener} can be suppressed. */
        private transient boolean stopping;

        PlaceholderTask(StepContext context, String label) throws IOException, InterruptedException {
            this.context = context;
            this.label = label;
            runId = context.get(Run.class).getExternalizableId();
            Authentication runningAuth = Jenkins.getAuthentication();
            if (runningAuth.equals(ACL.SYSTEM)) {
                auth = null;
            } else {
                auth = runningAuth.getName();
            }
            LOGGER.log(FINE, "scheduling {0}", this);
        }

        private Object readResolve() {
            if (cookie != null) {
                synchronized (runningTasks) {
                    runningTasks.put(cookie, new RunningTask());
                }
            }
            LOGGER.log(FINE, "deserializing previously scheduled {0}", this);
            return this;
        }

        /**
         * Gives {@link FlowNode}, waiting to be executed  in build {@link Queue}.
         *
         * @return FlowNode instance, could be null.
         */
        public @CheckForNull FlowNode getNode() throws IOException, InterruptedException {
            return context.get(FlowNode.class);
        }

        @Override public Queue.Executable createExecutable() throws IOException {
            return new PlaceholderExecutable();
        }

        @CheckForNull
        public String getCookie() {
            return cookie;
        }

        @SuppressFBWarnings(value="RCN_REDUNDANT_NULLCHECK_OF_NONNULL_VALUE", justification="TODO 1.653+ switch to Jenkins.getInstanceOrNull")
        @Override public Label getAssignedLabel() {
            if (label == null) {
                return null;
            } else if (label.isEmpty()) {
                Jenkins j = Jenkins.getInstance();
                if (j == null) {
                    return null;
                }
                return j.getSelfLabel();
            } else {
                return Label.get(label);
            }
        }

        @SuppressFBWarnings(value="RCN_REDUNDANT_NULLCHECK_OF_NONNULL_VALUE", justification="TODO 1.653+ switch to Jenkins.getInstanceOrNull")
        @Override public Node getLastBuiltOn() {
            if (label == null) {
                return null;
            }
            Jenkins j = Jenkins.getInstance();
            if (j == null) {
                return null;
            }
            return j.getNode(label);
        }

        @Override public boolean isBuildBlocked() {
            return false;
        }

        @Deprecated
        @Override public String getWhyBlocked() {
            return null;
        }

        @Override public CauseOfBlockage getCauseOfBlockage() {
            return null;
        }

        @Override public boolean isConcurrentBuild() {
            return false;
        }

        @Override public Collection<? extends SubTask> getSubTasks() {
            return Collections.singleton(this);
        }

        @Override public Queue.Task getOwnerTask() {
            Run<?,?> r = runForDisplay();
            if (r != null && r.getParent() instanceof Queue.Task) {
                return (Queue.Task) r.getParent();
            } else {
                return this;
            }
        }

        @Override public Object getSameNodeConstraint() {
            return null;
        }

        /**
         * Something we can use to check abort and read permissions.
         * Normally this will be a {@link Run}.
         * However if things are badly broken, for example if the build has been deleted,
         * then as a fallback we use the Jenkins root.
         * This allows an administrator to clean up dead queue items and executor cells.
         * TODO make {@link FlowExecutionOwner} implement {@link AccessControlled}
         * so that an implementation could fall back to checking {@link Job} permission.
         */
        @Override public ACL getACL() {
            try {
                if (!context.isReady()) {
                    return Jenkins.getActiveInstance().getACL();
                }
                FlowExecution exec = context.get(FlowExecution.class);
                if (exec == null) {
                    return Jenkins.getActiveInstance().getACL();
                }
                Queue.Executable executable = exec.getOwner().getExecutable();
                if (executable instanceof AccessControlled) {
                    return ((AccessControlled) executable).getACL();
                } else {
                    return Jenkins.getActiveInstance().getACL();
                }
            } catch (Exception x) {
                LOGGER.log(FINE, null, x);
                return Jenkins.getActiveInstance().getACL();
            }
        }

        @Override public void checkAbortPermission() {
            checkPermission(Item.CANCEL);
        }

        @Override public boolean hasAbortPermission() {
            return hasPermission(Item.CANCEL);
        }

        public @CheckForNull Run<?,?> run() {
            try {
                if (!context.isReady()) {
                    return null;
                }
                return context.get(Run.class);
            } catch (Exception x) {
                LOGGER.log(FINE, "broken " + cookie, x);
                finish(cookie); // probably broken, so just shut it down
                return null;
            }
        }

        public @CheckForNull Run<?,?> runForDisplay() {
            Run<?,?> r = run();
            if (r == null && /* not stored prior to 1.13 */runId != null) {
                SecurityContext orig = ACL.impersonate(ACL.SYSTEM);
                try {
                    return Run.fromExternalizableId(runId);
                } finally {
                    SecurityContextHolder.setContext(orig);
                }
            }
            return r;
        }

        @Override public String getUrl() {
            // TODO ideally this would be found via FlowExecution.owner.executable, but how do we check for something with a URL? There is no marker interface for it: JENKINS-26091
            Run<?,?> r = runForDisplay();
            return r != null ? r.getUrl() : "";
        }

        @Override public String getDisplayName() {
            // TODO more generic to check whether FlowExecution.owner.executable is a ModelObject
            Run<?,?> r = runForDisplay();
            if (r != null) {
                String runDisplayName = r.getFullDisplayName();
                String enclosingLabel = getEnclosingLabel();
                if (enclosingLabel != null) {
                    return Messages.ExecutorStepExecution_PlaceholderTask_displayName_label(runDisplayName, enclosingLabel);
                } else {
                    return Messages.ExecutorStepExecution_PlaceholderTask_displayName(runDisplayName);
                }
            } else {
                return Messages.ExecutorStepExecution_PlaceholderTask_displayName(runId);
            }
        }

        @Override public String getName() {
            return getDisplayName();
        }

        @Override public String getFullDisplayName() {
            return getDisplayName();
        }

        static String findLabelName(FlowNode flowNode){
            LabelAction la = flowNode.getPersistentAction(LabelAction.class);

            if (la != null) {
                return la.getDisplayName();
            }
            return null;
        }

        /**
         * Similar to {@link #getEnclosingLabel()}.
         * However instead of returning the innermost label including labels inside node blocks this one
         * concatenates all labels found outside the current (node) block
         *
         * As {@link FlowNode#getEnclosingBlocks()} will return the blocks sorted from inner to outer blocks
         * this method will create a string like
         * <code>#innerblock#outerblock for</code> for a script like
         * <pre>
         *     {@code
         *     parallel(outerblock: {
         *         stage('innerblock') {
         *             node {
         *                 // .. do something here
         *             }
         *         }
         *     }
         *     }
         * </pre>
         *
         * In case there's no context available or we get a timeout we'll just return <code>baseLabel</code>
         *
         * */
        private String concatenateAllEnclosingLabels(StringBuilder labelName) {
            if (!context.isReady()) {
                return labelName.toString();
            }
            FlowNode executorStepNode = null;
            try (Timeout t = Timeout.limit(100, TimeUnit.MILLISECONDS)) {
                executorStepNode = context.get(FlowNode.class);
            } catch (Exception x) {
                LOGGER.log(Level.FINE, null, x);
            }

            if (executorStepNode != null) {
                for(FlowNode node: executorStepNode.getEnclosingBlocks()) {
                    String currentLabelName = findLabelName(node);
                    if (currentLabelName != null) {
                        labelName.append("#");
                        labelName.append(currentLabelName);
                    }
                }
            }

            return labelName.toString();
        }

        /**
        * Provide unique key which will be used to prioritize the list of possible build agents to use
        * */
        @Override
        public String getAffinityKey() {
            StringBuilder ownerTaskName = new StringBuilder(getOwnerTask().getName());
            return concatenateAllEnclosingLabels(ownerTaskName);
        }

        /** hash code of list of heads */
        private transient int lastCheckedHashCode;
        private transient String lastEnclosingLabel;
        @Restricted(NoExternalUse.class) // for Jelly
        public @CheckForNull String getEnclosingLabel() {
            if (!context.isReady()) {
                return null;
            }
            FlowNode executorStepNode;
            try (Timeout t = Timeout.limit(100, TimeUnit.MILLISECONDS)) {
                executorStepNode = context.get(FlowNode.class);
            } catch (Exception x) {
                LOGGER.log(Level.FINE, null, x);
                return null;
            }
            if (executorStepNode == null) {
                return null;
            }
            List<FlowNode> heads = executorStepNode.getExecution().getCurrentHeads();
            int headsHash = heads.hashCode(); // deterministic based on IDs of those heads
            if (headsHash == lastCheckedHashCode) {
                return lastEnclosingLabel;
            } else {
                lastCheckedHashCode = headsHash;
                return lastEnclosingLabel = computeEnclosingLabel(executorStepNode, heads);
            }
        }
        private String computeEnclosingLabel(FlowNode executorStepNode, List<FlowNode> heads) {
            for (FlowNode runningNode : heads) {
                // See if this step is inside our node {} block, and track the associated label.
                boolean match = false;
                String enclosingLabel = null;
                Iterator<FlowNode> it = FlowScanningUtils.fetchEnclosingBlocks(runningNode);
                int count = 0;
                while (it.hasNext()) {
                    FlowNode n = it.next();
                    if (enclosingLabel == null) {
                        ThreadNameAction tna = n.getPersistentAction(ThreadNameAction.class);
                        if (tna != null) {
                            enclosingLabel = tna.getThreadName();
                        } else {
                            LabelAction a = n.getPersistentAction(LabelAction.class);
                            if (a != null) {
                                enclosingLabel = a.getDisplayName();
                            }
                        }
                        if (match && enclosingLabel != null) {
                            return enclosingLabel;
                        }
                    }
                    if (n.equals(executorStepNode)) {
                        if (enclosingLabel != null) {
                            return enclosingLabel;
                        }
                        match = true;
                    }
                    if (count++ > 100) {
                        break; // not important enough to bother
                    }
                }
            }
            return null;
        }

        @Override public long getEstimatedDuration() {
            Run<?,?> r = run();
            // Not accurate if there are multiple slaves in one build, but better than nothing:
            return r != null ? r.getEstimatedDuration() : -1;
        }

        @Override public ResourceList getResourceList() {
            return new ResourceList();
        }

        @Override public Authentication getDefaultAuthentication() {
            return ACL.SYSTEM;
        }

        @Override public Authentication getDefaultAuthentication(Queue.Item item) {
            return getDefaultAuthentication();
        }

        @Restricted(NoExternalUse.class)
        @Extension(ordinal=959) public static class AuthenticationFromBuild extends QueueItemAuthenticatorProvider {
            @Override public List<QueueItemAuthenticator> getAuthenticators() {
                return Collections.singletonList(new QueueItemAuthenticator() {
                    @Override public Authentication authenticate(Queue.Task task) {
                        if (task instanceof PlaceholderTask) {
                            String auth = ((PlaceholderTask) task).auth;
                            LOGGER.log(FINE, "authenticating {0}", task);
                            if (Jenkins.ANONYMOUS.getName().equals(auth)) {
                                return Jenkins.ANONYMOUS;
                            } else if (auth != null) {
                                User user = User.getById(auth, false);
                                return user != null ? user.impersonate() : Jenkins.ANONYMOUS;
                            }
                        }
                        return null;
                    }
                });
            }
        }

        @Override public boolean isContinued() {
            return cookie != null; // in which case this is after a restart and we still claim the executor
        }

        @Override public String toString() {
            return "ExecutorStepExecution.PlaceholderTask{runId=" + runId + ",label=" + label + ",context=" + context + ",cookie=" + cookie + ",auth=" + auth + '}';
        }

        private static void finish(@CheckForNull final String cookie) {
            if (cookie == null) {
                return;
            }
            synchronized (runningTasks) {
                final RunningTask runningTask = runningTasks.remove(cookie);
                if (runningTask == null) {
                    LOGGER.log(FINE, "no running task corresponds to {0}", cookie);
                    return;
                }
                final AsynchronousExecution execution = runningTask.execution;
                if (execution == null) {
                    // JENKINS-30759: finished before asynch execution was even scheduled
                    return;
                }
                assert runningTask.launcher != null;
                Timer.get().submit(new Runnable() { // JENKINS-31614
                    @Override public void run() {
                        execution.completed(null);
                    }
                });
                Computer.threadPoolForRemoting.submit(new Runnable() { // JENKINS-34542, JENKINS-45553
                    @Override
                    public void run() {
                        try {
                            runningTask.launcher.kill(Collections.singletonMap(COOKIE_VAR, cookie));
                        } catch (ChannelClosedException x) {
                            // fine, Jenkins was shutting down
                        } catch (RequestAbortedException x) {
                            // slave was exiting; too late to kill subprocesses
                        } catch (Exception x) {
                            LOGGER.log(Level.WARNING, "failed to shut down " + cookie, x);
                        }
                    }
                });
            }
        }

        /**
         * Called when the body closure is complete.
         */
        @SuppressFBWarnings(value="SE_BAD_FIELD", justification="lease is pickled")
        private static final class Callback extends BodyExecutionCallback.TailCall {

            private final String cookie;
            private WorkspaceList.Lease lease;

            Callback(String cookie, WorkspaceList.Lease lease) {
                this.cookie = cookie;
                this.lease = lease;
            }

            @Override protected void finished(StepContext context) throws Exception {
                LOGGER.log(FINE, "finished {0}", cookie);
                lease.release();
                lease = null;
                finish(cookie);
            }

        }

        /**
         * Occupies {@link Executor} while workflow uses this slave.
         */
        @ExportedBean
        private final class PlaceholderExecutable implements ContinuableExecutable, AccessControlled {

            @Override public void run() {
                TaskListener listener = null;
                Launcher launcher;
                final Run<?, ?> r;
                Computer computer = null;
                try {
                    Executor exec = Executor.currentExecutor();
                    if (exec == null) {
                        throw new IllegalStateException("running task without associated executor thread");
                    }
                    computer = exec.getOwner();
                    // Set up context for other steps inside this one.
                    Node node = computer.getNode();
                    if (node == null) {
                        throw new IllegalStateException("running computer lacks a node");
                    }
                    listener = context.get(TaskListener.class);
                    launcher = node.createLauncher(listener);
                    r = context.get(Run.class);
                    if (cookie == null) {
                        // First time around.
                        cookie = UUID.randomUUID().toString();
                        // Switches the label to a self-label, so if the executable is killed and restarted via ExecutorPickle, it will run on the same node:
                        label = computer.getName();

                        EnvVars env = computer.getEnvironment();
                        env.overrideExpandingAll(computer.buildEnvironment(listener));
                        env.put(COOKIE_VAR, cookie);
                        // Cf. CoreEnvironmentContributor:
                        if (exec.getOwner() instanceof MasterComputer) {
                            env.put("NODE_NAME", "master");
                        } else {
                            env.put("NODE_NAME", label);
                        }
                        env.put("EXECUTOR_NUMBER", String.valueOf(exec.getNumber()));
                        env.put("NODE_LABELS", Util.join(node.getAssignedLabels(), " "));

                        synchronized (runningTasks) {
                            runningTasks.put(cookie, new RunningTask());
                        }
                        // For convenience, automatically allocate a workspace, like WorkspaceStep would:
                        Job<?,?> j = r.getParent();
                        if (!(j instanceof TopLevelItem)) {
                            throw new Exception(j + " must be a top-level job");
                        }
                        FilePath p = node.getWorkspaceFor((TopLevelItem) j);
                        if (p == null) {
                            throw new IllegalStateException(node + " is offline");
                        }
                        WorkspaceList.Lease lease = computer.getWorkspaceList().allocate(p);
                        FilePath workspace = lease.path;
                        // Cf. AbstractBuild.getEnvironment:
                        env.put("WORKSPACE", workspace.getRemote());
                        FlowNode flowNode = context.get(FlowNode.class);
                        if (flowNode != null) {
                            flowNode.addAction(new WorkspaceActionImpl(workspace, flowNode));
                        }
                        listener.getLogger().println("Running on " + ModelHyperlinkNote.encodeTo(node) + " in " + workspace);
<<<<<<< HEAD
                        body = context.newBodyInvoker()
                                .withContexts(exec, computer, env, workspace)
=======
                        context.newBodyInvoker()
                                .withContexts(exec, computer, env,
                                    FilePathDynamicContext.createContextualObject(workspace))
>>>>>>> 73a88f80
                                .withCallback(new Callback(cookie, lease))
                                .start();
                        LOGGER.log(FINE, "started {0}", cookie);
                    } else {
                        // just rescheduled after a restart; wait for task to complete
                        LOGGER.log(FINE, "resuming {0}", cookie);
                    }
                } catch (Exception x) {
                    if (computer != null) {
                        for (Computer.TerminationRequest tr : computer.getTerminatedBy()) {
                            x.addSuppressed(tr);
                        }
                        if (listener != null) {
                            OfflineCause oc = computer.getOfflineCause();
                            if (oc != null) {
                                listener.getLogger().println(computer.getDisplayName() + " was marked offline: " + oc);
                            }
                        }
                    }
                    context.onFailure(x);
                    return;
                }
                // wait until the invokeBodyLater call above completes and notifies our Callback object
                synchronized (runningTasks) {
                    LOGGER.log(FINE, "waiting on {0}", cookie);
                    RunningTask runningTask = runningTasks.get(cookie);
                    if (runningTask == null) {
                        LOGGER.log(FINE, "running task apparently finished quickly for {0}", cookie);
                        return;
                    }
                    assert runningTask.execution == null;
                    assert runningTask.launcher == null;
                    runningTask.launcher = launcher;
                    TaskListener _listener = listener;
                    runningTask.execution = new AsynchronousExecution() {
                        @Override public void interrupt(boolean forShutdown) {
                            if (forShutdown) {
                                return;
                            }
                            LOGGER.log(FINE, "interrupted {0}", cookie);
                            // TODO save the BodyExecution somehow and call .cancel() here; currently we just interrupt the build as a whole:
                            Timer.get().submit(new Runnable() { // JENKINS-46738
                                @Override public void run() {
                                    Executor masterExecutor = r.getExecutor();
                                    if (masterExecutor != null) {
                                        masterExecutor.interrupt();
                                    } else { // anomalous state; perhaps build already aborted but this was left behind; let user manually cancel executor slot
                                        Executor thisExecutor = /* AsynchronousExecution. */getExecutor();
                                        if (thisExecutor != null) {
                                            thisExecutor.recordCauseOfInterruption(r, _listener);
                                        }
                                        completed(null);
                                    }
                                }
                            });
                        }
                        @Override public boolean blocksRestart() {
                            return false;
                        }
                        @Override public boolean displayCell() {
                            return true;
                        }
                    };
                    throw runningTask.execution;
                }
            }

            @Override public PlaceholderTask getParent() {
                return PlaceholderTask.this;
            }

            @Exported
            public Integer getNumber() {
                Run<?, ?> r = getParent().runForDisplay();
                return r != null ? r.getNumber() : null;
            }

            @Exported
            public String getFullDisplayName() {
                return getParent().getFullDisplayName();
            }

            @Exported
            public String getDisplayName() {
                return getParent().getDisplayName();
            }

            @Exported
            @Override public long getEstimatedDuration() {
                return getParent().getEstimatedDuration();
            }

            @Exported
            public Long getTimestamp() {
                Run<?, ?> r = getParent().runForDisplay();
                return r != null ? r.getStartTimeInMillis() : null;
            }

            @Override public boolean willContinue() {
                synchronized (runningTasks) {
                    return runningTasks.containsKey(cookie);
                }
            }

            @Restricted(DoNotUse.class) // for Jelly
            public @CheckForNull Executor getExecutor() {
                return Executor.of(this);
            }

            @Restricted(NoExternalUse.class) // for Jelly and toString
            public String getUrl() {
                return PlaceholderTask.this.getUrl(); // we hope this has a console.jelly
            }

            @Exported(name="url")
            public String getAbsoluteUrl() {
                Run<?,?> r = runForDisplay();
                if (r == null) {
                    return "";
                }
                Jenkins j = Jenkins.getInstance();
                String base = "";
                if (j != null) {
                    base = Util.removeTrailingSlash(j.getRootUrl()) + "/";
                }
                return base + r.getUrl();
            }

            @Override public String toString() {
                return "PlaceholderExecutable:" + PlaceholderTask.this;
            }

            private static final long serialVersionUID = 1L;

            @Override
            public ACL getACL() {
                return getParent().getACL();
            }

            @Override
            public void checkPermission(Permission permission) throws AccessDeniedException {
                getACL().checkPermission(permission);
            }

            @Override
            public boolean hasPermission(Permission permission) {
                return getACL().hasPermission(permission);
            }
        }

        private static final long serialVersionUID = 1098885580375315588L; // as of 2.12
    }

    private static final class QueueItemActionImpl extends QueueItemAction {
        /**
         * Used to identify the task in the queue, so that its status can be identified.
         */
        private long id;

        QueueItemActionImpl(long id) {
            this.id = id;
        }

        @Override
        @CheckForNull
        public Queue.Item itemInQueue() {
            return Queue.getInstance().getItem(id);
        }
    }

    private static final long serialVersionUID = 1L;

    private static final Logger LOGGER = Logger.getLogger(ExecutorStepExecution.class.getName());
}<|MERGE_RESOLUTION|>--- conflicted
+++ resolved
@@ -840,14 +840,9 @@
                             flowNode.addAction(new WorkspaceActionImpl(workspace, flowNode));
                         }
                         listener.getLogger().println("Running on " + ModelHyperlinkNote.encodeTo(node) + " in " + workspace);
-<<<<<<< HEAD
                         body = context.newBodyInvoker()
-                                .withContexts(exec, computer, env, workspace)
-=======
-                        context.newBodyInvoker()
                                 .withContexts(exec, computer, env,
                                     FilePathDynamicContext.createContextualObject(workspace))
->>>>>>> 73a88f80
                                 .withCallback(new Callback(cookie, lease))
                                 .start();
                         LOGGER.log(FINE, "started {0}", cookie);
